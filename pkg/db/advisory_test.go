--- conflicted
+++ resolved
@@ -1,10 +1,7 @@
 package db_test
 
 import (
-<<<<<<< HEAD
-=======
 	"encoding/json"
->>>>>>> 170b79d4
 	"testing"
 
 	"github.com/stretchr/testify/assert"
@@ -83,13 +80,8 @@
 	}
 	for _, tt := range tests {
 		t.Run(tt.name, func(t *testing.T) {
-<<<<<<< HEAD
-			dir := dbtest.InitDB(t, tt.fixtures)
-
-=======
->>>>>>> 170b79d4
 			// Initialize DB
-			dbtest.InitTestDB(t, tt.fixtures)
+			dbtest.InitDB(t, tt.fixtures)
 			defer db.Close()
 
 			dbc := db.Config{}
@@ -209,13 +201,8 @@
 	}
 	for _, tt := range tests {
 		t.Run(tt.name, func(t *testing.T) {
-<<<<<<< HEAD
-			dir := dbtest.InitDB(t, tt.fixtures)
-
-=======
->>>>>>> 170b79d4
 			// Initialize DB
-			dbtest.InitTestDB(t, tt.fixtures)
+			dbtest.InitDB(t, tt.fixtures)
 			defer db.Close()
 
 			dbc := db.Config{}
