--- conflicted
+++ resolved
@@ -7,10 +7,6 @@
 	"path/filepath"
 	"runtime/debug"
 	"strings"
-<<<<<<< HEAD
-=======
-	"time"
->>>>>>> 4de699d2
 
 	bolt "go.etcd.io/bbolt"
 	"golang.org/x/xerrors"
@@ -52,16 +48,6 @@
 	DeleteAdvisoryDetailBucket() error
 }
 
-<<<<<<< HEAD
-=======
-type Metadata struct {
-	Version      int `json:",omitempty"`
-	NextUpdate   time.Time
-	UpdatedAt    time.Time
-	DownloadedAt time.Time
-}
-
->>>>>>> 4de699d2
 type Config struct {
 }
 
