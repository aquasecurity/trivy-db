--- conflicted
+++ resolved
@@ -15,13 +15,8 @@
 	return nil
 }
 
-<<<<<<< HEAD
-func (dbc Config) ForEachAdvisory(sources []string, pkgName string) (value map[string][]byte, err error) {
+func (dbc Config) ForEachAdvisory(sources []string, pkgName string) (map[string]Value, error) {
 	return dbc.forEach(append(sources, pkgName))
-=======
-func (dbc Config) ForEachAdvisory(source, pkgName string) (value map[string]Value, err error) {
-	return dbc.forEach(source, pkgName)
->>>>>>> d8e373e6
 }
 
 func (dbc Config) GetAdvisories(source, pkgName string) ([]types.Advisory, error) {
