package types

import (
	"fmt"
	"time"

	"github.com/fatih/color"
)

type Severity int

type VendorSeverity map[string]Severity

type CVSS struct {
	V2Vector string  `json:"V2Vector,omitempty"`
	V3Vector string  `json:"V3Vector,omitempty"`
	V2Score  float64 `json:"V2Score,omitempty"`
	V3Score  float64 `json:"V3Score,omitempty"`
}

type CVSSVector struct {
	V2 string `json:"v2,omitempty"`
	V3 string `json:"v3,omitempty"`
}

type VendorCVSS map[string]CVSS

const (
	SeverityUnknown Severity = iota
	SeverityLow
	SeverityMedium
	SeverityHigh
	SeverityCritical
)

var (
	SeverityNames = []string{
		"UNKNOWN",
		"LOW",
		"MEDIUM",
		"HIGH",
		"CRITICAL",
	}
	SeverityColor = []func(a ...interface{}) string{
		color.New(color.FgCyan).SprintFunc(),
		color.New(color.FgBlue).SprintFunc(),
		color.New(color.FgYellow).SprintFunc(),
		color.New(color.FgHiRed).SprintFunc(),
		color.New(color.FgRed).SprintFunc(),
	}
)

func NewSeverity(severity string) (Severity, error) {
	for i, name := range SeverityNames {
		if severity == name {
			return Severity(i), nil
		}
	}
	return SeverityUnknown, fmt.Errorf("unknown severity: %s", severity)
}

func CompareSeverityString(sev1, sev2 string) int {
	s1, _ := NewSeverity(sev1)
	s2, _ := NewSeverity(sev2)
	return int(s2) - int(s1)
}

func ColorizeSeverity(severity string) string {
	for i, name := range SeverityNames {
		if severity == name {
			return SeverityColor[i](severity)
		}
	}
	return color.New(color.FgBlue).SprintFunc()(severity)
}

func (s Severity) String() string {
	return SeverityNames[s]
}

type LastUpdated struct {
	Date time.Time
}
type VulnerabilityDetail struct {
	ID               string     `json:",omitempty"` // e.g. CVE-2019-8331, OSVDB-104365
	CvssScore        float64    `json:",omitempty"`
	CvssVector       string     `json:",omitempty"`
	CvssScoreV3      float64    `json:",omitempty"`
	CvssVectorV3     string     `json:",omitempty"`
	Severity         Severity   `json:",omitempty"`
	SeverityV3       Severity   `json:",omitempty"`
	CweIDs           []string   `json:",omitempty"` // e.g. CWE-78, CWE-89
	References       []string   `json:",omitempty"`
	Title            string     `json:",omitempty"`
	Description      string     `json:",omitempty"`
	PublishedDate    *time.Time `json:",omitempty"` // Take from NVD
	LastModifiedDate *time.Time `json:",omitempty"` // Take from NVD
}

<<<<<<< HEAD
=======
type AdvisoryDetail struct {
	PlatformName string
	PackageName  string
	AdvisoryItem interface{}
}

type DataSource struct {
	Name string `json:",omitempty"`
	URL  string `json:",omitempty"`
}

>>>>>>> d8e373e6
type Advisory struct {
	VulnerabilityID string   `json:",omitempty"` // CVE-ID or vendor ID
	VendorIDs       []string `json:",omitempty"` // e.g. RHSA-ID and DSA-ID

	// It is filled only when FixedVersion is empty since it is obvious the state is "Fixed" when FixedVersion is not empty.
	// e.g. Will not fix and Affected
	State string `json:",omitempty"`

	// Trivy DB has "vulnerability" bucket and severities are usually stored in the bucket per a vulnerability ID.
	// In some cases, the advisory may have multiple severities depending on the packages.
	// For example, CVE-2015-2328 in Debian has "unimportant" for mongodb and "low" for pcre3.
	// e.g. https://security-tracker.debian.org/tracker/CVE-2015-2328
	Severity Severity `json:",omitempty"`

	// Versions for os package
	FixedVersion    string `json:",omitempty"`
	AffectedVersion string `json:",omitempty"` // Only for Arch Linux

	// MajorVersion ranges for language-specific package
	// Some advisories provide VulnerableVersions only, others provide PatchedVersions and UnaffectedVersions
	VulnerableVersions []string `json:",omitempty"`
	PatchedVersions    []string `json:",omitempty"`
	UnaffectedVersions []string `json:",omitempty"`

	// DataSource holds where the advisory comes from
	DataSource *DataSource `json:",omitempty"`

	// Custom is basically for extensibility and is not supposed to be used in OSS
	Custom interface{} `json:",omitempty"`
}

type Vulnerability struct {
	Title            string         `json:",omitempty"`
	Description      string         `json:",omitempty"`
	Severity         string         `json:",omitempty"` // Selected from VendorSeverity, depending on a scan target
	CweIDs           []string       `json:",omitempty"` // e.g. CWE-78, CWE-89
	VendorSeverity   VendorSeverity `json:",omitempty"`
	CVSS             VendorCVSS     `json:",omitempty"`
	References       []string       `json:",omitempty"`
	PublishedDate    *time.Time     `json:",omitempty"` // Take from NVD
	LastModifiedDate *time.Time     `json:",omitempty"` // Take from NVD

	// Custom is basically for extensibility and is not supposed to be used in OSS
	Custom interface{} `json:",omitempty"`
}<|MERGE_RESOLUTION|>--- conflicted
+++ resolved
@@ -97,8 +97,6 @@
 	LastModifiedDate *time.Time `json:",omitempty"` // Take from NVD
 }
 
-<<<<<<< HEAD
-=======
 type AdvisoryDetail struct {
 	PlatformName string
 	PackageName  string
@@ -110,7 +108,6 @@
 	URL  string `json:",omitempty"`
 }
 
->>>>>>> d8e373e6
 type Advisory struct {
 	VulnerabilityID string   `json:",omitempty"` // CVE-ID or vendor ID
 	VendorIDs       []string `json:",omitempty"` // e.g. RHSA-ID and DSA-ID
