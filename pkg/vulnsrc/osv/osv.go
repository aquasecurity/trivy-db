package osv

import (
	"encoding/json"
	"fmt"
	"io"
	"path/filepath"
	"strings"
	"time"

	gocvss30 "github.com/pandatix/go-cvss/30"
	gocvss31 "github.com/pandatix/go-cvss/31"
	"github.com/samber/lo"
	"github.com/samber/oops"
	bolt "go.etcd.io/bbolt"

	"github.com/aquasecurity/trivy-db/pkg/db"
	"github.com/aquasecurity/trivy-db/pkg/ecosystem"
	"github.com/aquasecurity/trivy-db/pkg/log"
	"github.com/aquasecurity/trivy-db/pkg/types"
	"github.com/aquasecurity/trivy-db/pkg/utils"
	"github.com/aquasecurity/trivy-db/pkg/vulnsrc/bucket"
	"github.com/aquasecurity/trivy-db/pkg/vulnsrc/vulnerability"
)

type Advisory struct {
<<<<<<< HEAD
	Ecosystem       Ecosystem
=======
	Bucket          bucket.Bucket
>>>>>>> e96046ef
	PkgName         string
	VulnerabilityID string
	Aliases         []string

	// Advisory detail
	VulnerableVersions []string
	PatchedVersions    []string
	OSes               []string
	Arches             []string

	// Vulnerability detail
	Severity     types.Severity
	Title        string
	Description  string
	References   []string
	CVSSScoreV3  float64
	CVSSVectorV3 string
	Modified     time.Time
	Published    time.Time
}

type OSV struct {
<<<<<<< HEAD
	dir            string
	dbc            db.Operation
	sourceID       types.SourceID
	dataSources    map[Ecosystem]types.DataSource
	bucketNameFunc BucketNameFunc
	transformer    Transformer
=======
	dir         string
	dbc         db.Operation
	sourceID    types.SourceID
	dataSources map[ecosystem.Type]types.DataSource
	transformer Transformer
>>>>>>> e96046ef
}

type Transformer interface {
	// PostParseAffected is called after parseAffected to transform Advisory with Affected
	PostParseAffected(Advisory, Affected) (Advisory, error)

	// TransformAdvisories transforms the advisories
	TransformAdvisories([]Advisory, Entry) ([]Advisory, error)
}

type defaultTransformer struct{}

func (t *defaultTransformer) PostParseAffected(adv Advisory, _ Affected) (Advisory, error) {
	return adv, nil
}

func (t *defaultTransformer) TransformAdvisories(advs []Advisory, _ Entry) ([]Advisory, error) {
	return advs, nil
}

<<<<<<< HEAD
type BucketNameFunc func(Ecosystem, string) string

func defaultBucketName(ecosystem Ecosystem, dataSourceName string) string {
	return bucket.Name(ecosystem.Name, dataSourceName)
}

// Option applies configuration to OSV using the functional options pattern.
type Option func(*OSV)

// WithTransformer sets a custom transformer.
func WithTransformer(t Transformer) Option {
	return func(o *OSV) {
		o.transformer = t
=======
func New(dir string, sourceID types.SourceID, dataSources map[ecosystem.Type]types.DataSource, transformer Transformer) OSV {
	if transformer == nil {
		transformer = &defaultTransformer{}
>>>>>>> e96046ef
	}
}

// WithBucketNameFunc sets a custom bucket naming strategy.
func WithBucketNameFunc(f BucketNameFunc) Option {
	return func(o *OSV) {
		o.bucketNameFunc = f
	}
}

func New(dir string, sourceID types.SourceID, dataSources map[Ecosystem]types.DataSource, opts ...Option) OSV {
	o := OSV{
		dir:            dir,
		dbc:            db.Config{},
		sourceID:       sourceID,
		dataSources:    dataSources,
		bucketNameFunc: defaultBucketName,
		transformer:    &defaultTransformer{},
	}

	for _, opt := range opts {
		if opt != nil {
			opt(&o)
		}
	}

	return o
}

func (o OSV) Name() types.SourceID {
	return o.sourceID
}

func (o OSV) Update(root string) error {
	rootDir := filepath.Join(root, o.dir)
	eb := oops.In(string(o.sourceID)).With("root_dir", rootDir)

	var entries []Entry
	err := utils.FileWalk(rootDir, func(r io.Reader, path string) error {
		if filepath.Ext(path) != ".json" {
			return nil
		}
		var entry Entry
		if err := json.NewDecoder(r).Decode(&entry); err != nil {
			return oops.With("file_path", path).Wrapf(err, "json decode error")
		}
		entries = append(entries, entry)
		return nil
	})
	if err != nil {
		return eb.Wrapf(err, "walk error")
	}

	if err = o.save(entries); err != nil {
		return eb.Wrapf(err, "save error")
	}

	return nil
}

func (o OSV) save(entries []Entry) error {
	err := o.dbc.BatchUpdate(func(tx *bolt.Tx) error {
		for _, entry := range entries {
			if err := o.commit(tx, entry); err != nil {
				return err
			}
		}
		return nil
	})
	if err != nil {
		return oops.Wrapf(err, "batch update error")
	}
	return nil
}

func (o OSV) commit(tx *bolt.Tx, entry Entry) error {
	if entry.Withdrawn != nil && entry.Withdrawn.Before(time.Now()) {
		return nil
	}

	// Group IDs into primary vulnerability IDs and aliases.
	vulnIDs, aliases := groupVulnIDs(entry.ID, entry.Aliases)

	references := lo.Map(entry.References, func(ref Reference, _ int) string {
		return ref.URL
	})

	// Parse []affected
	advisories, err := o.parseAffected(entry, vulnIDs, aliases, references)
	if err != nil {
		return oops.Wrapf(err, "failed to parse affected")
	}

	// Transform advisories
	advisories, err = o.transformer.TransformAdvisories(advisories, entry)
	if err != nil {
		return oops.Wrapf(err, "failed to transform advisories")
	}

	for _, adv := range advisories {
		// Skip advisories with nil bucket
		if lo.IsNil(adv.Bucket) {
			continue
		}
<<<<<<< HEAD
		bktName := o.bucketNameFunc(adv.Ecosystem, dataSource.Name)
		if err = o.dbc.PutDataSource(tx, bktName, dataSource); err != nil {
=======

		bktName := adv.Bucket.Name()
		dsb, ok := adv.Bucket.(bucket.DataSourceBucket)
		if !ok {
			return oops.With("bucket_name", bktName).With("bucket_type", fmt.Sprintf("%T", adv.Bucket)).Errorf("bucket does not implement DataSourceBucket interface")
		}
		if err = o.dbc.PutDataSource(tx, bktName, dsb.DataSource()); err != nil {
>>>>>>> e96046ef
			return oops.Wrapf(err, "failed to put data source")
		}

		// Store advisories
		advisory := types.Advisory{
			VendorIDs:          adv.Aliases,
			VulnerableVersions: adv.VulnerableVersions,
			PatchedVersions:    adv.PatchedVersions,
			OSes:               adv.OSes,
			Arches:             adv.Arches,
		}
		if err = o.dbc.PutAdvisoryDetail(tx, adv.VulnerabilityID, adv.PkgName, []string{bktName}, advisory); err != nil {
			return oops.Wrapf(err, "failed to save advisory")
		}

		// Store vulnerability details
		vuln := types.VulnerabilityDetail{
			Severity:         adv.Severity,
			References:       adv.References,
			Title:            adv.Title,
			Description:      adv.Description,
			CvssScoreV3:      adv.CVSSScoreV3,
			CvssVectorV3:     adv.CVSSVectorV3,
			PublishedDate:    lo.Ternary(!adv.Published.IsZero(), &adv.Published, nil),
			LastModifiedDate: lo.Ternary(!adv.Modified.IsZero(), &adv.Modified, nil),
		}

		if err = o.dbc.PutVulnerabilityDetail(tx, adv.VulnerabilityID, o.sourceID, vuln); err != nil {
			return oops.Wrapf(err, "failed to put vulnerability detail")
		}

		if err = o.dbc.PutVulnerabilityID(tx, adv.VulnerabilityID); err != nil {
			return oops.Wrapf(err, "failed to put vulnerability id")
		}
	}
	return nil
}

// parseAffected parses the affected fields
// cf. https://ossf.github.io/osv-schema/#affected-fields
func (o OSV) parseAffected(entry Entry, vulnIDs, aliases, references []string) ([]Advisory, error) {
	eb := oops.With("entry_id", entry.ID).With("vuln_ids", vulnIDs).With("aliases", aliases)

	// Severities can be found both in severity and affected[].severity fields.
	cvssVectorV3, cvssScoreV3, err := parseSeverity(entry.Severities)
	if err != nil {
		return nil, eb.Wrapf(err, "failed to decode CVSS vector")
	}

	uniqAdvisories := map[string]Advisory{}
	for _, affected := range entry.Affected {
<<<<<<< HEAD
		ecosystem := convertEcosystem(affected.Package.Ecosystem)
		if ecosystem.Name == vulnerability.Unknown {
			continue
		}
		pkgName := vulnerability.NormalizePkgName(ecosystem.Name, affected.Package.Name)
		eb := eb.With("ecosystem", ecosystem).With("package_name", pkgName)
=======
		bkt, err := o.convertEcosystem(affected.Package.Ecosystem)
		if err != nil {
			// Skip unsupported ecosystems
			continue
		}
		pkgName := vulnerability.NormalizePkgName(bkt.Ecosystem(), affected.Package.Name)
		eb := eb.With("ecosystem", bkt.Ecosystem()).With("package_name", pkgName)
>>>>>>> e96046ef

		vulnerableVersions, patchedVersions, err := parseAffectedVersions(ecosystem, affected)
		if err != nil {
			return nil, eb.Wrapf(err, "failed to parse affected")
		}

		// Parse affected[].severity
		if vecV3, scoreV3, err := parseSeverity(affected.Severities); err != nil {
			return nil, eb.Wrapf(err, "failed to decode CVSS vector")
		} else if vecV3 != "" {
			// Overwrite the CVSS vector and score if affected[].severity is set
			cvssVectorV3, cvssScoreV3 = vecV3, scoreV3
		}

		key := fmt.Sprintf("%s/%s", bkt.Ecosystem(), pkgName)
		for _, vulnID := range vulnIDs {
			adv, ok := uniqAdvisories[key]
			if ok {
				// The same package could be repeated with different version ranges.
				// cf. https://github.com/github/advisory-database/blob/0996f81ca6f1b65ba25f8e71fba263cb1e54ced5/advisories/github-reviewed/2019/12/GHSA-wjx8-cgrm-hh8p/GHSA-wjx8-cgrm-hh8p.json
				adv.VulnerableVersions = append(adv.VulnerableVersions, vulnerableVersions...)
				adv.PatchedVersions = append(adv.PatchedVersions, patchedVersions...)
			} else {
				adv = Advisory{
					Bucket:             bkt,
					PkgName:            pkgName,
					VulnerabilityID:    vulnID,
					Aliases:            aliases,
					VulnerableVersions: vulnerableVersions,
					PatchedVersions:    patchedVersions,
					Title:              entry.Summary,
					Description:        entry.Details,
					References:         references,
					CVSSVectorV3:       cvssVectorV3,
					CVSSScoreV3:        cvssScoreV3,
					Modified:           entry.Modified,
					Published:          entry.Published,
				}
			}

			// Call PostParseAffected hook
			adv, err = o.transformer.PostParseAffected(adv, affected)
			if err != nil {
				return nil, eb.Wrapf(err, "failed to post process affected")
			}
			uniqAdvisories[key] = adv
		}
	}
	return lo.Values(uniqAdvisories), nil
}

func groupVulnIDs(id string, aliases []string) ([]string, []string) {
	var cveIDs, nonCVEIDs []string
	for _, a := range append(aliases, id) {
		if strings.HasPrefix(a, "CVE-") {
			cveIDs = append(cveIDs, a)
		} else {
			nonCVEIDs = append(nonCVEIDs, a)
		}
	}
	if len(cveIDs) == 0 {
		// Use the original vulnerability ID
		// e.g. PYSEC-2021-335 and GHSA-wjx8-cgrm-hh8p
		return []string{id}, aliases
	}
	return cveIDs, nonCVEIDs
}

// parseAffectedVersions parses the affected.versions and affected.ranges fields
// cf.
// - https://ossf.github.io/osv-schema/#affectedversions-field
// - https://ossf.github.io/osv-schema/#affectedranges-field
func parseAffectedVersions(ecosystem Ecosystem, affected Affected) ([]string, []string, error) {
	var patchedVersions, vulnerableVersions []string
	var affectedRanges []VersionRange
	for _, affects := range affected.Ranges {
		if affects.Type == RangeTypeGit {
			continue
		}

		var index int
		for _, event := range affects.Events {
			switch {
			// Each "introduced" event implies a new version range
			// e.g. {"introduced": "1.2.0"}, {"introduced": "2.2.0"}
			case event.Introduced != "":
				affectedRanges = append(affectedRanges, NewVersionRange(ecosystem.Name, event.Introduced))
				index = len(affectedRanges) - 1
			// e.g. {"introduced": "1.2.0"}, {"fixed": "1.2.5"}
			case event.Fixed != "":
				affectedRanges[index].SetFixed(event.Fixed)
				patchedVersions = append(patchedVersions, event.Fixed)
			// e.g. {"introduced": "1.2.0"}, {"last_affected": "1.2.5"}
			case event.LastAffected != "":
				affectedRanges[index].SetLastAffected(event.LastAffected)
			}
		}
	}

	for _, r := range affectedRanges {
		vulnerableVersions = append(vulnerableVersions, r.String())
	}

	for _, v := range affected.Versions {
		// We don't need to add the versions that are already included in the ranges
		ok, err := versionContains(affectedRanges, v)
		if err != nil {
			log.WithPrefix("osv").Error("Version comparison error",
				log.String("ecosystem", affected.Package.Ecosystem),
				log.String("package", affected.Package.Name),
				log.Err(err),
			)
		}
		if !ok {
			vulnerableVersions = append(vulnerableVersions, fmt.Sprintf("=%s", v))
		}
	}

	return vulnerableVersions, patchedVersions, nil
}

// parseSeverity parses the severity field and returns CVSSv3 vector and score
// cf.
// - https://ossf.github.io/osv-schema/#severity-field
// - https://ossf.github.io/osv-schema/#affectedseverity-field
func parseSeverity(severities []Severity) (string, float64, error) {
	for _, s := range severities {
		if s.Type == "CVSS_V3" && s.Score != "" {
			// CVSS vectors possibly have `/` suffix
			// e.g. https://github.com/github/advisory-database/blob/2d3bc73d2117893b217233aeb95b9236c7b93761/advisories/github-reviewed/2019/05/GHSA-j59f-6m4q-62h6/GHSA-j59f-6m4q-62h6.json#L14
			// Trim the suffix to avoid errors
			cvssVectorV3 := strings.TrimSuffix(s.Score, "/")
			eb := oops.With("cvss_vector_v3", cvssVectorV3)
			switch {
			case strings.HasPrefix(cvssVectorV3, "CVSS:3.0"):
				cvss, err := gocvss30.ParseVector(cvssVectorV3)
				if err != nil {
					return "", 0, eb.Wrapf(err, "failed to parse CVSSv3.0 vector")
				}
				// cvss.EnvironmentalScore() returns the optimal score required from Vector.
				// If the Environmental Metrics is not set, it will be the same value as TemporalScore(),
				// and if Temporal Metrics is not set, it will be the same value as Basescore().
				return cvssVectorV3, cvss.EnvironmentalScore(), nil
			case strings.HasPrefix(s.Score, "CVSS:3.1"):
				cvss, err := gocvss31.ParseVector(cvssVectorV3)
				if err != nil {
					return "", 0, oops.Wrapf(err, "failed to parse CVSSv3.1 vector")
				}
				// cvss.EnvironmentalScore() returns the optimal score required from Vector.
				// If the Environmental Metrics is not set, it will be the same value as TemporalScore(),
				// and if Temporal Metrics is not set, it will be the same value as Basescore().
				return cvssVectorV3, cvss.EnvironmentalScore(), nil
			default:
				return "", 0, eb.Errorf("vector does not have CVSS v3 prefix: \"CVSS:3.0\" or \"CVSS:3.1\"")
			}
		}
	}
	return "", 0, nil
}

<<<<<<< HEAD
//nolint:gocyclo
func convertEcosystem(eco string) Ecosystem {
	name := strings.ToLower(eco)
	ecosystem := Ecosystem{
		Name: vulnerability.Unknown,
	}

	// Trim Ecosystem field to name and suffix (e.g. "alpine:3.12" => "alpine" + "3.12")
	if n, v, ok := strings.Cut(strings.ToLower(eco), ":"); ok && n != "purl-type" { // GHSA may use a non-standard format for the "ecosystem" field with the "purl-types" prefix.
		name = n
		ecosystem.Suffix = v
	}

	// cf. https://ossf.github.io/osv-schema/#affectedpackage-field
	switch name {
	case "go":
		ecosystem.Name = vulnerability.Go
	case "npm":
		ecosystem.Name = vulnerability.Npm
	case "pypi":
		ecosystem.Name = vulnerability.Pip
	case "rubygems":
		ecosystem.Name = vulnerability.RubyGems
	case "crates.io":
		ecosystem.Name = vulnerability.Cargo
	case "packagist":
		ecosystem.Name = vulnerability.Composer
	case "maven":
		ecosystem.Name = vulnerability.Maven
	case "nuget":
		ecosystem.Name = vulnerability.NuGet
	case "hex":
		ecosystem.Name = vulnerability.Erlang
	case "pub":
		ecosystem.Name = vulnerability.Pub
	case "swifturl", "purl-type:swift":
		// GHSA still uses "purl-type:swift" for Swift advisories.
		// cf. https://github.com/github/advisory-database/blob/db1cdfb553e48f18aa27d7e929d200563451391a/advisories/github-reviewed/2023/07/GHSA-jq43-q8mx-r7mq/GHSA-jq43-q8mx-r7mq.json#L20
		ecosystem.Name = vulnerability.Swift
	case "bitnami":
		ecosystem.Name = vulnerability.Bitnami
	case "kubernetes":
		ecosystem.Name = vulnerability.Kubernetes
	case "seal":
		ecosystem.Name = vulnerability.SealEcosystemName
=======
func (o OSV) convertEcosystem(raw string) (bucket.Bucket, error) {
	eco, _, _ := strings.Cut(raw, ":")
	switch strings.ToLower(eco) {
	case ecosystemGo:
		return bucket.NewGo(o.dataSources[ecosystem.Go])
	case ecosystemNpm:
		return bucket.NewNpm(o.dataSources[ecosystem.Npm])
	case ecosystemPyPI:
		return bucket.NewPyPI(o.dataSources[ecosystem.Pip])
	case ecosystemRubygems:
		return bucket.NewRubyGems(o.dataSources[ecosystem.RubyGems])
	case ecosystemCrates:
		return bucket.NewCargo(o.dataSources[ecosystem.Cargo])
	case ecosystemPackagist:
		return bucket.NewComposer(o.dataSources[ecosystem.Composer])
	case ecosystemMaven:
		return bucket.NewMaven(o.dataSources[ecosystem.Maven])
	case ecosystemNuGet:
		return bucket.NewNuGet(o.dataSources[ecosystem.NuGet])
	case ecosystemHex:
		return bucket.NewErlang(o.dataSources[ecosystem.Erlang])
	case ecosystemPub:
		return bucket.NewPub(o.dataSources[ecosystem.Pub])
	case ecosystemSwiftURL:
		return bucket.NewSwift(o.dataSources[ecosystem.Swift])
	case ecosystemBitnami:
		return bucket.NewBitnami(o.dataSources[ecosystem.Bitnami])
	case ecosystemKubernetes:
		return bucket.NewKubernetes(o.dataSources[ecosystem.Kubernetes])
	default:
		return nil, oops.Errorf("unsupported ecosystem: %s", eco)
>>>>>>> e96046ef
	}
	return ecosystem
}

func versionContains(ranges []VersionRange, version string) (bool, error) {
	for _, r := range ranges {
		if ok, err := r.Contains(version); err != nil {
			return false, err
		} else if ok {
			return true, nil
		}
	}
	return false, nil
}<|MERGE_RESOLUTION|>--- conflicted
+++ resolved
@@ -24,11 +24,7 @@
 )
 
 type Advisory struct {
-<<<<<<< HEAD
-	Ecosystem       Ecosystem
-=======
 	Bucket          bucket.Bucket
->>>>>>> e96046ef
 	PkgName         string
 	VulnerabilityID string
 	Aliases         []string
@@ -51,20 +47,11 @@
 }
 
 type OSV struct {
-<<<<<<< HEAD
-	dir            string
-	dbc            db.Operation
-	sourceID       types.SourceID
-	dataSources    map[Ecosystem]types.DataSource
-	bucketNameFunc BucketNameFunc
-	transformer    Transformer
-=======
 	dir         string
 	dbc         db.Operation
 	sourceID    types.SourceID
 	dataSources map[ecosystem.Type]types.DataSource
 	transformer Transformer
->>>>>>> e96046ef
 }
 
 type Transformer interface {
@@ -85,52 +72,17 @@
 	return advs, nil
 }
 
-<<<<<<< HEAD
-type BucketNameFunc func(Ecosystem, string) string
-
-func defaultBucketName(ecosystem Ecosystem, dataSourceName string) string {
-	return bucket.Name(ecosystem.Name, dataSourceName)
-}
-
-// Option applies configuration to OSV using the functional options pattern.
-type Option func(*OSV)
-
-// WithTransformer sets a custom transformer.
-func WithTransformer(t Transformer) Option {
-	return func(o *OSV) {
-		o.transformer = t
-=======
 func New(dir string, sourceID types.SourceID, dataSources map[ecosystem.Type]types.DataSource, transformer Transformer) OSV {
 	if transformer == nil {
 		transformer = &defaultTransformer{}
->>>>>>> e96046ef
-	}
-}
-
-// WithBucketNameFunc sets a custom bucket naming strategy.
-func WithBucketNameFunc(f BucketNameFunc) Option {
-	return func(o *OSV) {
-		o.bucketNameFunc = f
-	}
-}
-
-func New(dir string, sourceID types.SourceID, dataSources map[Ecosystem]types.DataSource, opts ...Option) OSV {
-	o := OSV{
-		dir:            dir,
-		dbc:            db.Config{},
-		sourceID:       sourceID,
-		dataSources:    dataSources,
-		bucketNameFunc: defaultBucketName,
-		transformer:    &defaultTransformer{},
-	}
-
-	for _, opt := range opts {
-		if opt != nil {
-			opt(&o)
-		}
-	}
-
-	return o
+	}
+	return OSV{
+		dir:         dir,
+		dbc:         db.Config{},
+		sourceID:    sourceID,
+		dataSources: dataSources,
+		transformer: transformer,
+	}
 }
 
 func (o OSV) Name() types.SourceID {
@@ -208,10 +160,6 @@
 		if lo.IsNil(adv.Bucket) {
 			continue
 		}
-<<<<<<< HEAD
-		bktName := o.bucketNameFunc(adv.Ecosystem, dataSource.Name)
-		if err = o.dbc.PutDataSource(tx, bktName, dataSource); err != nil {
-=======
 
 		bktName := adv.Bucket.Name()
 		dsb, ok := adv.Bucket.(bucket.DataSourceBucket)
@@ -219,7 +167,6 @@
 			return oops.With("bucket_name", bktName).With("bucket_type", fmt.Sprintf("%T", adv.Bucket)).Errorf("bucket does not implement DataSourceBucket interface")
 		}
 		if err = o.dbc.PutDataSource(tx, bktName, dsb.DataSource()); err != nil {
->>>>>>> e96046ef
 			return oops.Wrapf(err, "failed to put data source")
 		}
 
@@ -271,14 +218,6 @@
 
 	uniqAdvisories := map[string]Advisory{}
 	for _, affected := range entry.Affected {
-<<<<<<< HEAD
-		ecosystem := convertEcosystem(affected.Package.Ecosystem)
-		if ecosystem.Name == vulnerability.Unknown {
-			continue
-		}
-		pkgName := vulnerability.NormalizePkgName(ecosystem.Name, affected.Package.Name)
-		eb := eb.With("ecosystem", ecosystem).With("package_name", pkgName)
-=======
 		bkt, err := o.convertEcosystem(affected.Package.Ecosystem)
 		if err != nil {
 			// Skip unsupported ecosystems
@@ -286,9 +225,8 @@
 		}
 		pkgName := vulnerability.NormalizePkgName(bkt.Ecosystem(), affected.Package.Name)
 		eb := eb.With("ecosystem", bkt.Ecosystem()).With("package_name", pkgName)
->>>>>>> e96046ef
-
-		vulnerableVersions, patchedVersions, err := parseAffectedVersions(ecosystem, affected)
+
+		vulnerableVersions, patchedVersions, err := parseAffectedVersions(affected)
 		if err != nil {
 			return nil, eb.Wrapf(err, "failed to parse affected")
 		}
@@ -359,7 +297,7 @@
 // cf.
 // - https://ossf.github.io/osv-schema/#affectedversions-field
 // - https://ossf.github.io/osv-schema/#affectedranges-field
-func parseAffectedVersions(ecosystem Ecosystem, affected Affected) ([]string, []string, error) {
+func parseAffectedVersions(affected Affected) ([]string, []string, error) {
 	var patchedVersions, vulnerableVersions []string
 	var affectedRanges []VersionRange
 	for _, affects := range affected.Ranges {
@@ -373,7 +311,7 @@
 			// Each "introduced" event implies a new version range
 			// e.g. {"introduced": "1.2.0"}, {"introduced": "2.2.0"}
 			case event.Introduced != "":
-				affectedRanges = append(affectedRanges, NewVersionRange(ecosystem.Name, event.Introduced))
+				affectedRanges = append(affectedRanges, NewVersionRange(affected.Package.Ecosystem, event.Introduced))
 				index = len(affectedRanges) - 1
 			// e.g. {"introduced": "1.2.0"}, {"fixed": "1.2.5"}
 			case event.Fixed != "":
@@ -447,53 +385,6 @@
 	return "", 0, nil
 }
 
-<<<<<<< HEAD
-//nolint:gocyclo
-func convertEcosystem(eco string) Ecosystem {
-	name := strings.ToLower(eco)
-	ecosystem := Ecosystem{
-		Name: vulnerability.Unknown,
-	}
-
-	// Trim Ecosystem field to name and suffix (e.g. "alpine:3.12" => "alpine" + "3.12")
-	if n, v, ok := strings.Cut(strings.ToLower(eco), ":"); ok && n != "purl-type" { // GHSA may use a non-standard format for the "ecosystem" field with the "purl-types" prefix.
-		name = n
-		ecosystem.Suffix = v
-	}
-
-	// cf. https://ossf.github.io/osv-schema/#affectedpackage-field
-	switch name {
-	case "go":
-		ecosystem.Name = vulnerability.Go
-	case "npm":
-		ecosystem.Name = vulnerability.Npm
-	case "pypi":
-		ecosystem.Name = vulnerability.Pip
-	case "rubygems":
-		ecosystem.Name = vulnerability.RubyGems
-	case "crates.io":
-		ecosystem.Name = vulnerability.Cargo
-	case "packagist":
-		ecosystem.Name = vulnerability.Composer
-	case "maven":
-		ecosystem.Name = vulnerability.Maven
-	case "nuget":
-		ecosystem.Name = vulnerability.NuGet
-	case "hex":
-		ecosystem.Name = vulnerability.Erlang
-	case "pub":
-		ecosystem.Name = vulnerability.Pub
-	case "swifturl", "purl-type:swift":
-		// GHSA still uses "purl-type:swift" for Swift advisories.
-		// cf. https://github.com/github/advisory-database/blob/db1cdfb553e48f18aa27d7e929d200563451391a/advisories/github-reviewed/2023/07/GHSA-jq43-q8mx-r7mq/GHSA-jq43-q8mx-r7mq.json#L20
-		ecosystem.Name = vulnerability.Swift
-	case "bitnami":
-		ecosystem.Name = vulnerability.Bitnami
-	case "kubernetes":
-		ecosystem.Name = vulnerability.Kubernetes
-	case "seal":
-		ecosystem.Name = vulnerability.SealEcosystemName
-=======
 func (o OSV) convertEcosystem(raw string) (bucket.Bucket, error) {
 	eco, _, _ := strings.Cut(raw, ":")
 	switch strings.ToLower(eco) {
@@ -525,9 +416,7 @@
 		return bucket.NewKubernetes(o.dataSources[ecosystem.Kubernetes])
 	default:
 		return nil, oops.Errorf("unsupported ecosystem: %s", eco)
->>>>>>> e96046ef
-	}
-	return ecosystem
+	}
 }
 
 func versionContains(ranges []VersionRange, version string) (bool, error) {
