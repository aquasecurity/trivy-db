package osv

import (
	"encoding/json"
	"io"
	"path/filepath"
	"strings"
	"time"

	"github.com/goark/go-cvss/v3/metric"
	bolt "go.etcd.io/bbolt"
	"golang.org/x/exp/maps"
	"golang.org/x/xerrors"

	"github.com/aquasecurity/trivy-db/pkg/db"
	"github.com/aquasecurity/trivy-db/pkg/types"
	"github.com/aquasecurity/trivy-db/pkg/utils"
	"github.com/aquasecurity/trivy-db/pkg/vulnsrc/bucket"
	"github.com/aquasecurity/trivy-db/pkg/vulnsrc/vulnerability"
)

<<<<<<< HEAD
const (
	osvDir     = "osv"
	dataSource = "Open Source Vulnerability"
)

var ecosystems = []ecosystem{
	{
		dir:  "python",
		name: vulnerability.Pip,
		dataSource: types.DataSource{
			ID:   vulnerability.OSV,
			Name: "Python Packaging Advisory Database",
			URL:  "https://github.com/pypa/advisory-db",
		},
	},
	// Cargo & Go ecosystem advisories in OSV were disabled,
	// because GitHub Advisory Database contains almost all information.
	/*
		{
			dir:  "rust",
			name: vulnerability.Cargo,
			dataSource: types.DataSource{
				ID:   vulnerability.OSV,
				Name: "RustSec Advisory Database",
				URL:  "https://github.com/RustSec/advisory-db",
			},
		},
		{
			dir:  "go",
			name: vulnerability.Go,
			dataSource: types.DataSource{
				ID:   vulnerability.OSV,
				Name: "Go Advisory Database",
				URL:  "https://pkg.go.dev/vuln",
			},
		},
	*/
=======
type Advisory struct {
	Ecosystem       types.Ecosystem
	PkgName         string
	VulnerabilityID string
	Aliases         []string

	// Advisory detail
	VulnerableVersions []string
	PatchedVersions    []string

	// Vulnerability detail
	Severity     types.Severity
	Title        string
	Description  string
	References   []string
	CVSSScoreV3  float64
	CVSSVectorV3 string
}

type OSV struct {
	dir         string
	dbc         db.Operation
	sourceID    types.SourceID
	dataSources map[types.Ecosystem]types.DataSource
	transformer Transformer
>>>>>>> 2c9c4da5
}

type Transformer interface {
	TransformAdvisories([]Advisory, Entry) ([]Advisory, error)
}

type defaultTransformer struct{}

func (t *defaultTransformer) TransformAdvisories(advs []Advisory, _ Entry) ([]Advisory, error) {
	return advs, nil
}

func New(dir string, sourceID types.SourceID, dataSources map[types.Ecosystem]types.DataSource, transformer Transformer) OSV {
	if transformer == nil {
		transformer = &defaultTransformer{}
	}
	return OSV{
		dir:         dir,
		dbc:         db.Config{},
		sourceID:    sourceID,
		dataSources: dataSources,
		transformer: transformer,
	}
}

<<<<<<< HEAD
func (vs VulnSrc) Name() types.SourceID {
	return vulnerability.OSV
}

func (vs VulnSrc) Update(dir string) error {
	for _, eco := range ecosystems {
		log.Printf("    Updating OSV - %s", eco.name)
		rootDir := filepath.Join(dir, "vuln-list", osvDir, eco.dir)

		var entries []Entry
		err := utils.FileWalk(rootDir, func(r io.Reader, path string) error {
			var entry Entry
			if err := json.NewDecoder(r).Decode(&entry); err != nil {
				return xerrors.Errorf("JSON decode error (%s): %w", path, err)
			}

			// GHSA-IDs are already stored via ghsa package.
			// Skip them to avoid duplication.
			if strings.HasPrefix(entry.ID, "GHSA") {
				return nil
			}
=======
func (o OSV) Name() types.SourceID {
	return o.sourceID
}

func (o OSV) Update(root string) error {
	rootDir := filepath.Join(root, o.dir)
>>>>>>> 2c9c4da5

	var entries []Entry
	err := utils.FileWalk(rootDir, func(r io.Reader, path string) error {
		var entry Entry
		if err := json.NewDecoder(r).Decode(&entry); err != nil {
			return xerrors.Errorf("JSON decode error (%s): %w", path, err)
		}
		entries = append(entries, entry)
		return nil
	})
	if err != nil {
		return xerrors.Errorf("walk error: %w", err)
	}

	if err = o.save(entries); err != nil {
		return xerrors.Errorf("save error: %w", err)
	}

	return nil
}

<<<<<<< HEAD
func (vs VulnSrc) save(eco ecosystem, entries []Entry) error {
	bktName := bucket.Name(string(eco.name), dataSource)
	err := vs.dbc.BatchUpdate(func(tx *bolt.Tx) error {
		if err := vs.dbc.PutDataSource(tx, bktName, eco.dataSource); err != nil {
			return xerrors.Errorf("failed to put data source: %w", err)
		}

		for _, entry := range entries {
			if err := vs.commit(tx, bktName, eco.name, entry); err != nil {
=======
func (o OSV) save(entries []Entry) error {
	err := o.dbc.BatchUpdate(func(tx *bolt.Tx) error {
		for _, entry := range entries {
			if err := o.commit(tx, entry); err != nil {
>>>>>>> 2c9c4da5
				return err
			}
		}
		return nil
	})
	if err != nil {
		return xerrors.Errorf("batch update error: %w", err)
	}
	return nil
}

<<<<<<< HEAD
func (vs VulnSrc) commit(tx *bolt.Tx, bktName string, ecoName types.Ecosystem, entry Entry) error {
=======
func (o OSV) commit(tx *bolt.Tx, entry Entry) error {
>>>>>>> 2c9c4da5
	if entry.Withdrawn != nil && entry.Withdrawn.Before(time.Now()) {
		return nil
	}

<<<<<<< HEAD
	// Aliases contain CVE-IDs
	vulnIDs := FilterCveIDs(entry.Aliases)
	if len(vulnIDs) == 0 {
		// e.g. PYSEC-2021-335
		vulnIDs = []string{entry.ID}
	}
=======
	// Group IDs into primary vulnerability IDs and aliases.
	vulnIDs, aliases := groupVulnIDs(entry.ID, entry.Aliases)
>>>>>>> 2c9c4da5

	var references []string
	for _, ref := range entry.References {
		references = append(references, ref.URL)
	}

	uniqAdvisories := map[string]Advisory{}
	for _, affected := range entry.Affected {
<<<<<<< HEAD
		pkgName := vulnerability.NormalizePkgName(ecoName, affected.Package.Name)
		var advisory types.Advisory
		if len(affected.Ranges) > 0 || len(affected.Versions) > 0 {
			advisory = GetAdvisory(affected)
=======
		ecosystem := convertEcosystem(affected.Package.Ecosystem)
		if ecosystem == vulnerability.Unknown {
			continue
		}
		pkgName := vulnerability.NormalizePkgName(ecosystem, affected.Package.Name)
		var patchedVersions, vulnerableVersions []string
		for _, affects := range affected.Ranges {
			if affects.Type == RangeTypeGit {
				continue
			}

			var vulnerable string
			for _, event := range affects.Events {
				switch {
				case event.Introduced != "":
					// e.g. {"introduced": "1.2.0}, {"introduced": "2.2.0}
					if vulnerable != "" {
						vulnerableVersions = append(vulnerableVersions, vulnerable)
					}
					vulnerable = fmt.Sprintf(">=%s", event.Introduced)
				// Entries in the events array can contain either last_affected or fixed events, but not both
				// cf. https://ossf.github.io/osv-schema/#requirements
				case event.Fixed != "":
					// patched versions
					patchedVersions = append(patchedVersions, event.Fixed)

					// e.g. {"introduced": "1.2.0}, {"fixed": "1.2.5}
					vulnerable = fmt.Sprintf("%s, <%s", vulnerable, event.Fixed)
				case event.LastAffected != "":
					vulnerable = fmt.Sprintf("%s, <=%s", vulnerable, event.LastAffected)
				}
			}
			if vulnerable != "" {
				vulnerableVersions = append(vulnerableVersions, vulnerable)
			}
		}

		var (
			cvssVectorV3 string
			cvssScoreV3  float64
		)
		for _, s := range entry.Severities {
			// cf. https://ossf.github.io/osv-schema/#severitytype-field
			if s.Type == "CVSS_V3" {
				// some GHSA vectors have `/` suffix
				// e.g. https://github.com/github/advisory-database/blob/2d3bc73d2117893b217233aeb95b9236c7b93761/advisories/github-reviewed/2019/05/GHSA-j59f-6m4q-62h6/GHSA-j59f-6m4q-62h6.json#L14
				// trim this suffix to avoid errors
				cvssVectorV3 = strings.TrimSuffix(s.Score, "/")
				metrics, err := metric.NewTemporal().Decode(cvssVectorV3)
				if err != nil {
					return xerrors.Errorf("failed to decode CVSSv3 vector: %w", err)
				}
				cvssScoreV3 = metrics.Score()
			}
>>>>>>> 2c9c4da5
		}

		key := fmt.Sprintf("%s/%s", ecosystem, pkgName)
		for _, vulnID := range vulnIDs {
			if adv, ok := uniqAdvisories[key]; ok {
				// The same package could be repeated with different version ranges.
				// cf. https://github.com/github/advisory-database/blob/0996f81ca6f1b65ba25f8e71fba263cb1e54ced5/advisories/github-reviewed/2019/12/GHSA-wjx8-cgrm-hh8p/GHSA-wjx8-cgrm-hh8p.json
				adv.VulnerableVersions = append(adv.VulnerableVersions, vulnerableVersions...)
				adv.PatchedVersions = append(adv.PatchedVersions, patchedVersions...)
				uniqAdvisories[key] = adv
			} else {
				uniqAdvisories[key] = Advisory{
					Ecosystem:          ecosystem,
					PkgName:            pkgName,
					VulnerabilityID:    vulnID,
					Aliases:            aliases,
					VulnerableVersions: vulnerableVersions,
					PatchedVersions:    patchedVersions,
					Title:              entry.Summary,
					Description:        entry.Details,
					References:         references,
					CVSSVectorV3:       cvssVectorV3,
					CVSSScoreV3:        cvssScoreV3,
				}
			}
		}
	}

	// Transform advisories
	advisories, err := o.transformer.TransformAdvisories(maps.Values(uniqAdvisories), entry)
	if err != nil {
		return xerrors.Errorf("failed to transform advisories: %w", err)
	}

	for _, adv := range advisories {
		dataSource, ok := o.dataSources[adv.Ecosystem]
		if !ok {
			continue
		}
		bktName := bucket.Name(string(adv.Ecosystem), dataSource.Name)

		if err = o.dbc.PutDataSource(tx, bktName, dataSource); err != nil {
			return xerrors.Errorf("failed to put data source: %w", err)
		}

		// Store advisories
		advisory := types.Advisory{
			VendorIDs:          adv.Aliases,
			VulnerableVersions: adv.VulnerableVersions,
			PatchedVersions:    adv.PatchedVersions,
		}
		if err = o.dbc.PutAdvisoryDetail(tx, adv.VulnerabilityID, adv.PkgName, []string{bktName}, advisory); err != nil {
			return xerrors.Errorf("failed to save OSV advisory: %w", err)
		}

		// Store vulnerability details
		vuln := types.VulnerabilityDetail{
			Severity:     adv.Severity,
			References:   adv.References,
			Title:        adv.Title,
			Description:  adv.Description,
			CvssScoreV3:  adv.CVSSScoreV3,
			CvssVectorV3: adv.CVSSVectorV3,
		}

<<<<<<< HEAD
		if err := vs.dbc.PutVulnerabilityDetail(tx, vulnID, vulnerability.OSV, vuln); err != nil {
			return xerrors.Errorf("failed to put vulnerability detail (%s): %w", vulnID, err)
=======
		if err = o.dbc.PutVulnerabilityDetail(tx, adv.VulnerabilityID, o.sourceID, vuln); err != nil {
			return xerrors.Errorf("failed to put vulnerability detail (%s): %w", adv.VulnerabilityID, err)
>>>>>>> 2c9c4da5
		}

		if err = o.dbc.PutVulnerabilityID(tx, adv.VulnerabilityID); err != nil {
			return xerrors.Errorf("failed to put vulnerability id (%s): %w", adv.VulnerabilityID, err)
		}
	}
	return nil
<<<<<<< HEAD
=======
}

func groupVulnIDs(id string, aliases []string) ([]string, []string) {
	var cveIDs, nonCVEIDs []string
	for _, a := range append(aliases, id) {
		if strings.HasPrefix(a, "CVE-") {
			cveIDs = append(cveIDs, a)
		} else {
			nonCVEIDs = append(nonCVEIDs, a)
		}
	}
	if len(cveIDs) == 0 {
		// Use the original vulnerability ID
		// e.g. PYSEC-2021-335 and GHSA-wjx8-cgrm-hh8p
		return []string{id}, aliases
	}
	return cveIDs, nonCVEIDs
}

func convertEcosystem(eco Ecosystem) types.Ecosystem {
	// cf. https://ossf.github.io/osv-schema/#affectedpackage-field
	switch eco {
	case "Go":
		return vulnerability.Go
	case "npm":
		return vulnerability.Npm
	case "PyPI":
		return vulnerability.Pip
	case "RubyGems":
		return vulnerability.RubyGems
	case "crates.io":
		return vulnerability.Cargo
	case "Packagist":
		return vulnerability.Composer
	case "Maven":
		return vulnerability.Maven
	case "NuGet":
		return vulnerability.NuGet
	case "Hex":
		return vulnerability.Erlang
	case "Pub":
		return vulnerability.Pub
	case "SwiftURL", "purl-type:swift":
		// GHSA still uses "purl-type:swift" for Swift advisories.
		// cf. https://github.com/github/advisory-database/blob/db1cdfb553e48f18aa27d7e929d200563451391a/advisories/github-reviewed/2023/07/GHSA-jq43-q8mx-r7mq/GHSA-jq43-q8mx-r7mq.json#L20
		return vulnerability.Swift
	}
	return vulnerability.Unknown
>>>>>>> 2c9c4da5
}<|MERGE_RESOLUTION|>--- conflicted
+++ resolved
@@ -2,6 +2,7 @@
 
 import (
 	"encoding/json"
+	"fmt"
 	"io"
 	"path/filepath"
 	"strings"
@@ -19,45 +20,6 @@
 	"github.com/aquasecurity/trivy-db/pkg/vulnsrc/vulnerability"
 )
 
-<<<<<<< HEAD
-const (
-	osvDir     = "osv"
-	dataSource = "Open Source Vulnerability"
-)
-
-var ecosystems = []ecosystem{
-	{
-		dir:  "python",
-		name: vulnerability.Pip,
-		dataSource: types.DataSource{
-			ID:   vulnerability.OSV,
-			Name: "Python Packaging Advisory Database",
-			URL:  "https://github.com/pypa/advisory-db",
-		},
-	},
-	// Cargo & Go ecosystem advisories in OSV were disabled,
-	// because GitHub Advisory Database contains almost all information.
-	/*
-		{
-			dir:  "rust",
-			name: vulnerability.Cargo,
-			dataSource: types.DataSource{
-				ID:   vulnerability.OSV,
-				Name: "RustSec Advisory Database",
-				URL:  "https://github.com/RustSec/advisory-db",
-			},
-		},
-		{
-			dir:  "go",
-			name: vulnerability.Go,
-			dataSource: types.DataSource{
-				ID:   vulnerability.OSV,
-				Name: "Go Advisory Database",
-				URL:  "https://pkg.go.dev/vuln",
-			},
-		},
-	*/
-=======
 type Advisory struct {
 	Ecosystem       types.Ecosystem
 	PkgName         string
@@ -83,7 +45,6 @@
 	sourceID    types.SourceID
 	dataSources map[types.Ecosystem]types.DataSource
 	transformer Transformer
->>>>>>> 2c9c4da5
 }
 
 type Transformer interface {
@@ -109,36 +70,12 @@
 	}
 }
 
-<<<<<<< HEAD
-func (vs VulnSrc) Name() types.SourceID {
-	return vulnerability.OSV
-}
-
-func (vs VulnSrc) Update(dir string) error {
-	for _, eco := range ecosystems {
-		log.Printf("    Updating OSV - %s", eco.name)
-		rootDir := filepath.Join(dir, "vuln-list", osvDir, eco.dir)
-
-		var entries []Entry
-		err := utils.FileWalk(rootDir, func(r io.Reader, path string) error {
-			var entry Entry
-			if err := json.NewDecoder(r).Decode(&entry); err != nil {
-				return xerrors.Errorf("JSON decode error (%s): %w", path, err)
-			}
-
-			// GHSA-IDs are already stored via ghsa package.
-			// Skip them to avoid duplication.
-			if strings.HasPrefix(entry.ID, "GHSA") {
-				return nil
-			}
-=======
 func (o OSV) Name() types.SourceID {
 	return o.sourceID
 }
 
 func (o OSV) Update(root string) error {
 	rootDir := filepath.Join(root, o.dir)
->>>>>>> 2c9c4da5
 
 	var entries []Entry
 	err := utils.FileWalk(rootDir, func(r io.Reader, path string) error {
@@ -160,22 +97,10 @@
 	return nil
 }
 
-<<<<<<< HEAD
-func (vs VulnSrc) save(eco ecosystem, entries []Entry) error {
-	bktName := bucket.Name(string(eco.name), dataSource)
-	err := vs.dbc.BatchUpdate(func(tx *bolt.Tx) error {
-		if err := vs.dbc.PutDataSource(tx, bktName, eco.dataSource); err != nil {
-			return xerrors.Errorf("failed to put data source: %w", err)
-		}
-
-		for _, entry := range entries {
-			if err := vs.commit(tx, bktName, eco.name, entry); err != nil {
-=======
 func (o OSV) save(entries []Entry) error {
 	err := o.dbc.BatchUpdate(func(tx *bolt.Tx) error {
 		for _, entry := range entries {
 			if err := o.commit(tx, entry); err != nil {
->>>>>>> 2c9c4da5
 				return err
 			}
 		}
@@ -187,26 +112,13 @@
 	return nil
 }
 
-<<<<<<< HEAD
-func (vs VulnSrc) commit(tx *bolt.Tx, bktName string, ecoName types.Ecosystem, entry Entry) error {
-=======
 func (o OSV) commit(tx *bolt.Tx, entry Entry) error {
->>>>>>> 2c9c4da5
 	if entry.Withdrawn != nil && entry.Withdrawn.Before(time.Now()) {
 		return nil
 	}
 
-<<<<<<< HEAD
-	// Aliases contain CVE-IDs
-	vulnIDs := FilterCveIDs(entry.Aliases)
-	if len(vulnIDs) == 0 {
-		// e.g. PYSEC-2021-335
-		vulnIDs = []string{entry.ID}
-	}
-=======
 	// Group IDs into primary vulnerability IDs and aliases.
 	vulnIDs, aliases := groupVulnIDs(entry.ID, entry.Aliases)
->>>>>>> 2c9c4da5
 
 	var references []string
 	for _, ref := range entry.References {
@@ -215,12 +127,6 @@
 
 	uniqAdvisories := map[string]Advisory{}
 	for _, affected := range entry.Affected {
-<<<<<<< HEAD
-		pkgName := vulnerability.NormalizePkgName(ecoName, affected.Package.Name)
-		var advisory types.Advisory
-		if len(affected.Ranges) > 0 || len(affected.Versions) > 0 {
-			advisory = GetAdvisory(affected)
-=======
 		ecosystem := convertEcosystem(affected.Package.Ecosystem)
 		if ecosystem == vulnerability.Unknown {
 			continue
@@ -275,7 +181,6 @@
 				}
 				cvssScoreV3 = metrics.Score()
 			}
->>>>>>> 2c9c4da5
 		}
 
 		key := fmt.Sprintf("%s/%s", ecosystem, pkgName)
@@ -341,13 +246,8 @@
 			CvssVectorV3: adv.CVSSVectorV3,
 		}
 
-<<<<<<< HEAD
-		if err := vs.dbc.PutVulnerabilityDetail(tx, vulnID, vulnerability.OSV, vuln); err != nil {
-			return xerrors.Errorf("failed to put vulnerability detail (%s): %w", vulnID, err)
-=======
 		if err = o.dbc.PutVulnerabilityDetail(tx, adv.VulnerabilityID, o.sourceID, vuln); err != nil {
 			return xerrors.Errorf("failed to put vulnerability detail (%s): %w", adv.VulnerabilityID, err)
->>>>>>> 2c9c4da5
 		}
 
 		if err = o.dbc.PutVulnerabilityID(tx, adv.VulnerabilityID); err != nil {
@@ -355,8 +255,6 @@
 		}
 	}
 	return nil
-<<<<<<< HEAD
-=======
 }
 
 func groupVulnIDs(id string, aliases []string) ([]string, []string) {
@@ -403,7 +301,9 @@
 		// GHSA still uses "purl-type:swift" for Swift advisories.
 		// cf. https://github.com/github/advisory-database/blob/db1cdfb553e48f18aa27d7e929d200563451391a/advisories/github-reviewed/2023/07/GHSA-jq43-q8mx-r7mq/GHSA-jq43-q8mx-r7mq.json#L20
 		return vulnerability.Swift
-	}
-	return vulnerability.Unknown
->>>>>>> 2c9c4da5
+	case "Bitnami":
+		return vulnerability.Bitnami
+	default:
+		return vulnerability.Unknown
+	}
 }