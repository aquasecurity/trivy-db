--- conflicted
+++ resolved
@@ -127,21 +127,14 @@
 
 	for _, tt := range tests {
 		t.Run(tt.name, func(t *testing.T) {
-<<<<<<< HEAD
-			dataSources := map[osv.Ecosystem]types.DataSource{
-				osv.Ecosystem{
-					Name: vulnerability.Pip,
-				}: {
-=======
 			dataSources := map[ecosystem.Type]types.DataSource{
 				ecosystem.Pip: {
->>>>>>> e96046ef
 					ID:   vulnerability.OSV,
 					Name: "Python Packaging Advisory Database",
 					URL:  "https://github.com/pypa/advisory-db",
 				},
 			}
-			o := osv.New(".", vulnerability.OSV, dataSources)
+			o := osv.New(".", vulnerability.OSV, dataSources, nil)
 			vulnsrctest.TestUpdate(t, o, vulnsrctest.TestUpdateArgs{
 				Dir:        tt.dir,
 				WantValues: tt.wantValues,
