package vulnsrc

import (
	"github.com/aquasecurity/trivy-db/pkg/vulnsrc/alpine"
	"github.com/aquasecurity/trivy-db/pkg/vulnsrc/amazon"
	archlinux "github.com/aquasecurity/trivy-db/pkg/vulnsrc/arch-linux"
	"github.com/aquasecurity/trivy-db/pkg/vulnsrc/bundler"
	"github.com/aquasecurity/trivy-db/pkg/vulnsrc/cargo"
	"github.com/aquasecurity/trivy-db/pkg/vulnsrc/composer"
	"github.com/aquasecurity/trivy-db/pkg/vulnsrc/debian"
	"github.com/aquasecurity/trivy-db/pkg/vulnsrc/ghsa"
	"github.com/aquasecurity/trivy-db/pkg/vulnsrc/glad"
	"github.com/aquasecurity/trivy-db/pkg/vulnsrc/govulndb"
	"github.com/aquasecurity/trivy-db/pkg/vulnsrc/node"
	"github.com/aquasecurity/trivy-db/pkg/vulnsrc/nvd"
	oracleoval "github.com/aquasecurity/trivy-db/pkg/vulnsrc/oracle-oval"
	"github.com/aquasecurity/trivy-db/pkg/vulnsrc/photon"
	"github.com/aquasecurity/trivy-db/pkg/vulnsrc/python"
	"github.com/aquasecurity/trivy-db/pkg/vulnsrc/redhat"
	redhatoval "github.com/aquasecurity/trivy-db/pkg/vulnsrc/redhat-oval"
	susecvrf "github.com/aquasecurity/trivy-db/pkg/vulnsrc/suse-cvrf"
	"github.com/aquasecurity/trivy-db/pkg/vulnsrc/ubuntu"
)

type VulnSrc interface {
	Name() string
	Update(dir string) (err error)
}

var (
<<<<<<< HEAD
	// UpdateList has list of update distributions
	UpdateList []string
	updateMap  = map[string]VulnSrc{
		vulnerability.Nvd:                   nvd.NewVulnSrc(),
		vulnerability.Alpine:                alpine.NewVulnSrc(),
		vulnerability.RedHat:                redhat.NewVulnSrc(),
		vulnerability.RedHatOVAL:            redhatoval.NewVulnSrc(),
		vulnerability.Debian:                debian.NewVulnSrc(),
		vulnerability.DebianOVAL:            debianoval.NewVulnSrc(),
		vulnerability.Ubuntu:                ubuntu.NewVulnSrc(),
		vulnerability.Amazon:                amazon.NewVulnSrc(),
		vulnerability.OracleOVAL:            oracleoval.NewVulnSrc(),
		vulnerability.SuseCVRF:              susecvrf.NewVulnSrc(susecvrf.SUSEEnterpriseLinux),
		vulnerability.OpenSuseCVRF:          susecvrf.NewVulnSrc(susecvrf.OpenSUSE),
		vulnerability.Photon:                photon.NewVulnSrc(),
		vulnerability.RubySec:               bundler.NewVulnSrc(),
		vulnerability.PhpSecurityAdvisories: composer.NewVulnSrc(),
		vulnerability.NodejsSecurityWg:      node.NewVulnSrc(),
		vulnerability.PythonSafetyDB:        python.NewVulnSrc(),
		vulnerability.RustSec:               cargo.NewVulnSrc(),
		vulnerability.GHSAComposer:          ghsa.NewVulnSrc(ghsa.Composer),
		vulnerability.GHSAMaven:             ghsa.NewVulnSrc(ghsa.Maven),
		vulnerability.GHSANpm:               ghsa.NewVulnSrc(ghsa.Npm),
		vulnerability.GHSANuget:             ghsa.NewVulnSrc(ghsa.Nuget),
		vulnerability.GHSAPip:               ghsa.NewVulnSrc(ghsa.Pip),
		vulnerability.GHSARubygems:          ghsa.NewVulnSrc(ghsa.Rubygems),
	}
)

func init() {
	UpdateList = make([]string, 0, len(updateMap))
	for distribution := range updateMap {
		UpdateList = append(UpdateList, distribution)
	}
	sort.Slice(UpdateList, func(i, j int) bool {
		return UpdateList[i] < UpdateList[j]
	})
}

type Operation interface {
	SetMetadata(metadata db.Metadata) (err error)
	StoreMetadata(metadata db.Metadata, dir string) (err error)
}

type Updater struct {
	dbc            Operation
	updateMap      map[string]VulnSrc
	cacheDir       string
	dbType         db.Type
	updateInterval time.Duration
	clock          clock.Clock
	optimizer      Optimizer
}

func NewUpdater(cacheDir string, light bool, interval time.Duration) Updater {
	var optimizer Optimizer
	dbType := db.TypeFull
	dbConfig := db.Config{}
	v := vulnerability.New(dbConfig)
	optimizer = fullOptimizer{dbc: dbConfig, vulnClient: v}

	if light {
		dbType = db.TypeLight
		optimizer = lightOptimizer{dbOp: dbConfig, vulnClient: v}
	}

	return Updater{
		dbc:            dbConfig,
		updateMap:      updateMap,
		cacheDir:       cacheDir,
		dbType:         dbType,
		updateInterval: interval,
		clock:          clock.RealClock{},
		optimizer:      optimizer,
	}
}

func (u Updater) Update(targets []string) error {
	log.Println("Updating vulnerability database...")
	sort.Slice(targets, func(i, j int) bool {
		return strings.Compare(targets[i], targets[j]) <= 0
	})
	for _, distribution := range targets {
		vulnSrc, ok := u.updateMap[distribution]
		if !ok {
			return xerrors.Errorf("%s does not supported yet", distribution)
		}
		log.Printf("Updating %s data...\n", distribution)

		if err := vulnSrc.Update(u.cacheDir); err != nil {
			return xerrors.Errorf("error in %s update: %w", distribution, err)
		}
	}

	md := db.Metadata{
		Version:    db.SchemaVersion,
		Type:       u.dbType,
		NextUpdate: u.clock.Now().UTC().Add(u.updateInterval),
		UpdatedAt:  u.clock.Now().UTC(),
	}

	err := u.dbc.SetMetadata(md)
	if err != nil {
		return xerrors.Errorf("failed to save metadata: %w", err)
	}

	err = u.dbc.StoreMetadata(md, filepath.Join(u.cacheDir, "db"))
	if err != nil {
		return xerrors.Errorf("failed to store metadata: %w", err)
	}

	return u.optimizer.Optimize()
}

type Optimizer interface {
	Optimize() (err error)
}

type fullOptimizer struct {
	dbc        db.Operation
	vulnClient vulnerability.Vulnerability
}

func (o fullOptimizer) Optimize() error {
	err := o.dbc.ForEachSeverity(func(tx *bolt.Tx, cveID string, _ types.Severity) error {
		return o.fullOptimize(tx, cveID)
	})
	if err != nil {
		return xerrors.Errorf("failed to iterate severity: %w", err)
	}

	if err := o.dbc.DeleteSeverityBucket(); err != nil {
		return xerrors.Errorf("failed to delete severity bucket: %w", err)
	}

	if err := o.dbc.DeleteVulnerabilityDetailBucket(); err != nil {
		return xerrors.Errorf("failed to delete vulnerability detail bucket: %w", err)
	}

	if err := o.dbc.DeleteAdvisoryDetailBucket(); err != nil {
		return xerrors.Errorf("failed to delete advisory detail bucket: %w", err)
	}

	return nil

}

func (o fullOptimizer) fullOptimize(tx *bolt.Tx, cveID string) error {
	details := o.vulnClient.GetDetails(cveID)
	if o.vulnClient.IsRejected(details) {
		return nil
	}

	if err := o.vulnClient.SaveAdvisoryDetails(tx, cveID); err != nil {
		return xerrors.Errorf("failed to save advisories: %w", err)
	}

	vuln := o.vulnClient.Normalize(details)
	if err := o.dbc.PutVulnerability(tx, cveID, vuln); err != nil {
		return xerrors.Errorf("failed to put vulnerability: %w", err)
	}
	return nil
}

type lightOptimizer struct {
	dbOp       db.Operation
	vulnClient vulnerability.Vulnerability
}

func (o lightOptimizer) Optimize() error {
	err := o.dbOp.ForEachSeverity(func(tx *bolt.Tx, cveID string, _ types.Severity) error {
		return o.lightOptimize(cveID, tx)
	})
	if err != nil {
		return xerrors.Errorf("failed to iterate severity: %w", err)
	}

	if err = o.dbOp.DeleteVulnerabilityDetailBucket(); err != nil {
		return xerrors.Errorf("failed to delete vulnerability detail bucket: %w", err)
	}

	if err := o.dbOp.DeleteAdvisoryDetailBucket(); err != nil {
		return xerrors.Errorf("failed to delete advisory detail bucket: %w", err)
	}
	return nil
}

func (o lightOptimizer) lightOptimize(cveID string, tx *bolt.Tx) error {
	// get correct severity
	details := o.vulnClient.GetDetails(cveID)
	if o.vulnClient.IsRejected(details) {
		return nil
	}

	if err := o.vulnClient.SaveAdvisoryDetails(tx, cveID); err != nil {
		return xerrors.Errorf("failed to save advisories: %w", err)
	}

	vuln := o.vulnClient.Normalize(details)
	lightVuln := types.Vulnerability{
		VendorSeverity: vuln.VendorSeverity,
	}

	// TODO: We have to keep this "severity" variable for the "severity" bucket until we deprecate
	// GetDetail converts types.Severity to string, so this line just reconverts it.
	severity, _ := types.NewSeverity(vuln.Severity)

	// TODO: We have to keep the "severity" bucket until we deprecate
	// overwrite unknown severity with correct severity
	if err := o.dbOp.PutSeverity(tx, cveID, severity); err != nil {
		return xerrors.Errorf("failed to put severity: %w", err)
	}

	if err := o.dbOp.PutVulnerability(tx, cveID, lightVuln); err != nil {
		return xerrors.Errorf("failed to put vulnerability: %w", err)
	}
	return nil
}
=======
	// All holds all data sources
	All = []VulnSrc{
		// NVD
		nvd.NewVulnSrc(),

		// OS packages
		alpine.NewVulnSrc(),
		archlinux.NewVulnSrc(),
		redhat.NewVulnSrc(),
		redhatoval.NewVulnSrc(),
		debian.NewVulnSrc(),
		ubuntu.NewVulnSrc(),
		amazon.NewVulnSrc(),
		oracleoval.NewVulnSrc(),
		susecvrf.NewVulnSrc(susecvrf.SUSEEnterpriseLinux),
		susecvrf.NewVulnSrc(susecvrf.OpenSUSE),
		photon.NewVulnSrc(),

		// Language-specific packages
		bundler.NewVulnSrc(),
		composer.NewVulnSrc(),
		node.NewVulnSrc(),
		python.NewVulnSrc(),
		cargo.NewVulnSrc(),
		ghsa.NewVulnSrc(ghsa.Composer),
		ghsa.NewVulnSrc(ghsa.Maven),
		ghsa.NewVulnSrc(ghsa.Npm),
		ghsa.NewVulnSrc(ghsa.Nuget),
		ghsa.NewVulnSrc(ghsa.Pip),
		ghsa.NewVulnSrc(ghsa.Rubygems),
		glad.NewVulnSrc(),
		govulndb.NewVulnSrc(),
	}
)
>>>>>>> 170b79d4
<|MERGE_RESOLUTION|>--- conflicted
+++ resolved
@@ -28,226 +28,6 @@
 }
 
 var (
-<<<<<<< HEAD
-	// UpdateList has list of update distributions
-	UpdateList []string
-	updateMap  = map[string]VulnSrc{
-		vulnerability.Nvd:                   nvd.NewVulnSrc(),
-		vulnerability.Alpine:                alpine.NewVulnSrc(),
-		vulnerability.RedHat:                redhat.NewVulnSrc(),
-		vulnerability.RedHatOVAL:            redhatoval.NewVulnSrc(),
-		vulnerability.Debian:                debian.NewVulnSrc(),
-		vulnerability.DebianOVAL:            debianoval.NewVulnSrc(),
-		vulnerability.Ubuntu:                ubuntu.NewVulnSrc(),
-		vulnerability.Amazon:                amazon.NewVulnSrc(),
-		vulnerability.OracleOVAL:            oracleoval.NewVulnSrc(),
-		vulnerability.SuseCVRF:              susecvrf.NewVulnSrc(susecvrf.SUSEEnterpriseLinux),
-		vulnerability.OpenSuseCVRF:          susecvrf.NewVulnSrc(susecvrf.OpenSUSE),
-		vulnerability.Photon:                photon.NewVulnSrc(),
-		vulnerability.RubySec:               bundler.NewVulnSrc(),
-		vulnerability.PhpSecurityAdvisories: composer.NewVulnSrc(),
-		vulnerability.NodejsSecurityWg:      node.NewVulnSrc(),
-		vulnerability.PythonSafetyDB:        python.NewVulnSrc(),
-		vulnerability.RustSec:               cargo.NewVulnSrc(),
-		vulnerability.GHSAComposer:          ghsa.NewVulnSrc(ghsa.Composer),
-		vulnerability.GHSAMaven:             ghsa.NewVulnSrc(ghsa.Maven),
-		vulnerability.GHSANpm:               ghsa.NewVulnSrc(ghsa.Npm),
-		vulnerability.GHSANuget:             ghsa.NewVulnSrc(ghsa.Nuget),
-		vulnerability.GHSAPip:               ghsa.NewVulnSrc(ghsa.Pip),
-		vulnerability.GHSARubygems:          ghsa.NewVulnSrc(ghsa.Rubygems),
-	}
-)
-
-func init() {
-	UpdateList = make([]string, 0, len(updateMap))
-	for distribution := range updateMap {
-		UpdateList = append(UpdateList, distribution)
-	}
-	sort.Slice(UpdateList, func(i, j int) bool {
-		return UpdateList[i] < UpdateList[j]
-	})
-}
-
-type Operation interface {
-	SetMetadata(metadata db.Metadata) (err error)
-	StoreMetadata(metadata db.Metadata, dir string) (err error)
-}
-
-type Updater struct {
-	dbc            Operation
-	updateMap      map[string]VulnSrc
-	cacheDir       string
-	dbType         db.Type
-	updateInterval time.Duration
-	clock          clock.Clock
-	optimizer      Optimizer
-}
-
-func NewUpdater(cacheDir string, light bool, interval time.Duration) Updater {
-	var optimizer Optimizer
-	dbType := db.TypeFull
-	dbConfig := db.Config{}
-	v := vulnerability.New(dbConfig)
-	optimizer = fullOptimizer{dbc: dbConfig, vulnClient: v}
-
-	if light {
-		dbType = db.TypeLight
-		optimizer = lightOptimizer{dbOp: dbConfig, vulnClient: v}
-	}
-
-	return Updater{
-		dbc:            dbConfig,
-		updateMap:      updateMap,
-		cacheDir:       cacheDir,
-		dbType:         dbType,
-		updateInterval: interval,
-		clock:          clock.RealClock{},
-		optimizer:      optimizer,
-	}
-}
-
-func (u Updater) Update(targets []string) error {
-	log.Println("Updating vulnerability database...")
-	sort.Slice(targets, func(i, j int) bool {
-		return strings.Compare(targets[i], targets[j]) <= 0
-	})
-	for _, distribution := range targets {
-		vulnSrc, ok := u.updateMap[distribution]
-		if !ok {
-			return xerrors.Errorf("%s does not supported yet", distribution)
-		}
-		log.Printf("Updating %s data...\n", distribution)
-
-		if err := vulnSrc.Update(u.cacheDir); err != nil {
-			return xerrors.Errorf("error in %s update: %w", distribution, err)
-		}
-	}
-
-	md := db.Metadata{
-		Version:    db.SchemaVersion,
-		Type:       u.dbType,
-		NextUpdate: u.clock.Now().UTC().Add(u.updateInterval),
-		UpdatedAt:  u.clock.Now().UTC(),
-	}
-
-	err := u.dbc.SetMetadata(md)
-	if err != nil {
-		return xerrors.Errorf("failed to save metadata: %w", err)
-	}
-
-	err = u.dbc.StoreMetadata(md, filepath.Join(u.cacheDir, "db"))
-	if err != nil {
-		return xerrors.Errorf("failed to store metadata: %w", err)
-	}
-
-	return u.optimizer.Optimize()
-}
-
-type Optimizer interface {
-	Optimize() (err error)
-}
-
-type fullOptimizer struct {
-	dbc        db.Operation
-	vulnClient vulnerability.Vulnerability
-}
-
-func (o fullOptimizer) Optimize() error {
-	err := o.dbc.ForEachSeverity(func(tx *bolt.Tx, cveID string, _ types.Severity) error {
-		return o.fullOptimize(tx, cveID)
-	})
-	if err != nil {
-		return xerrors.Errorf("failed to iterate severity: %w", err)
-	}
-
-	if err := o.dbc.DeleteSeverityBucket(); err != nil {
-		return xerrors.Errorf("failed to delete severity bucket: %w", err)
-	}
-
-	if err := o.dbc.DeleteVulnerabilityDetailBucket(); err != nil {
-		return xerrors.Errorf("failed to delete vulnerability detail bucket: %w", err)
-	}
-
-	if err := o.dbc.DeleteAdvisoryDetailBucket(); err != nil {
-		return xerrors.Errorf("failed to delete advisory detail bucket: %w", err)
-	}
-
-	return nil
-
-}
-
-func (o fullOptimizer) fullOptimize(tx *bolt.Tx, cveID string) error {
-	details := o.vulnClient.GetDetails(cveID)
-	if o.vulnClient.IsRejected(details) {
-		return nil
-	}
-
-	if err := o.vulnClient.SaveAdvisoryDetails(tx, cveID); err != nil {
-		return xerrors.Errorf("failed to save advisories: %w", err)
-	}
-
-	vuln := o.vulnClient.Normalize(details)
-	if err := o.dbc.PutVulnerability(tx, cveID, vuln); err != nil {
-		return xerrors.Errorf("failed to put vulnerability: %w", err)
-	}
-	return nil
-}
-
-type lightOptimizer struct {
-	dbOp       db.Operation
-	vulnClient vulnerability.Vulnerability
-}
-
-func (o lightOptimizer) Optimize() error {
-	err := o.dbOp.ForEachSeverity(func(tx *bolt.Tx, cveID string, _ types.Severity) error {
-		return o.lightOptimize(cveID, tx)
-	})
-	if err != nil {
-		return xerrors.Errorf("failed to iterate severity: %w", err)
-	}
-
-	if err = o.dbOp.DeleteVulnerabilityDetailBucket(); err != nil {
-		return xerrors.Errorf("failed to delete vulnerability detail bucket: %w", err)
-	}
-
-	if err := o.dbOp.DeleteAdvisoryDetailBucket(); err != nil {
-		return xerrors.Errorf("failed to delete advisory detail bucket: %w", err)
-	}
-	return nil
-}
-
-func (o lightOptimizer) lightOptimize(cveID string, tx *bolt.Tx) error {
-	// get correct severity
-	details := o.vulnClient.GetDetails(cveID)
-	if o.vulnClient.IsRejected(details) {
-		return nil
-	}
-
-	if err := o.vulnClient.SaveAdvisoryDetails(tx, cveID); err != nil {
-		return xerrors.Errorf("failed to save advisories: %w", err)
-	}
-
-	vuln := o.vulnClient.Normalize(details)
-	lightVuln := types.Vulnerability{
-		VendorSeverity: vuln.VendorSeverity,
-	}
-
-	// TODO: We have to keep this "severity" variable for the "severity" bucket until we deprecate
-	// GetDetail converts types.Severity to string, so this line just reconverts it.
-	severity, _ := types.NewSeverity(vuln.Severity)
-
-	// TODO: We have to keep the "severity" bucket until we deprecate
-	// overwrite unknown severity with correct severity
-	if err := o.dbOp.PutSeverity(tx, cveID, severity); err != nil {
-		return xerrors.Errorf("failed to put severity: %w", err)
-	}
-
-	if err := o.dbOp.PutVulnerability(tx, cveID, lightVuln); err != nil {
-		return xerrors.Errorf("failed to put vulnerability: %w", err)
-	}
-	return nil
-}
-=======
 	// All holds all data sources
 	All = []VulnSrc{
 		// NVD
@@ -281,5 +61,4 @@
 		glad.NewVulnSrc(),
 		govulndb.NewVulnSrc(),
 	}
-)
->>>>>>> 170b79d4
+)