--- conflicted
+++ resolved
@@ -60,12 +60,9 @@
 		wolfi.NewVulnSrc(),
 		chainguard.NewVulnSrc(),
 		bitnami.NewVulnSrc(),
-<<<<<<< HEAD
-		openeuler.NewVulnSrc(),
-=======
 		echo.NewVulnSrc(),
 		minimos.NewVulnSrc(),
->>>>>>> cfd717e8
+		openeuler.NewVulnSrc(),
 
 		k8svulndb.NewVulnSrc(),
 
