--- conflicted
+++ resolved
@@ -59,11 +59,8 @@
 		wolfi.NewVulnSrc(),
 		chainguard.NewVulnSrc(),
 		bitnami.NewVulnSrc(),
-<<<<<<< HEAD
+		echo.NewVulnSrc(),
 		minimos.NewVulnSrc(),
-=======
-		echo.NewVulnSrc(),
->>>>>>> 0ee57d43
 
 		k8svulndb.NewVulnSrc(),
 
