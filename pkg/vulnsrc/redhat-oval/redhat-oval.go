package redhatoval

import (
	"encoding/json"
	"fmt"
	"io"
	"log"
	"os"
	"path/filepath"
	"regexp"
	"sort"
	"strings"

	bolt "go.etcd.io/bbolt"
	"golang.org/x/exp/slices"
	"golang.org/x/xerrors"

	"github.com/aquasecurity/trivy-db/pkg/db"
	"github.com/aquasecurity/trivy-db/pkg/types"
	"github.com/aquasecurity/trivy-db/pkg/utils"
	"github.com/aquasecurity/trivy-db/pkg/utils/ints"
	ustrings "github.com/aquasecurity/trivy-db/pkg/utils/strings"
	"github.com/aquasecurity/trivy-db/pkg/vulnsrc/vulnerability"
)

const (
	rootBucket = "Red Hat"
)

var (
	ovalDir     = "oval"
	cpeDir      = "cpe"
	vulnListDir = "vuln-list-redhat"

	moduleRegexp = regexp.MustCompile(`Module\s+(.*)\s+is enabled`)

	source = types.DataSource{
		ID:   vulnerability.RedHatOVAL,
		Name: "Red Hat OVAL v2",
		URL:  "https://www.redhat.com/security/data/oval/v2/",
	}
)

type VulnSrc struct {
	dbc db.Operation
}

func NewVulnSrc() VulnSrc {
	return VulnSrc{
		dbc: db.Config{},
	}
}

func (vs VulnSrc) Name() types.SourceID {
	return vulnerability.RedHatOVAL
}

func (vs VulnSrc) Update(dir string) error {
	uniqCPEs := CPEMap{}

	repoToCPE, err := vs.parseRepositoryCpeMapping(dir, uniqCPEs)
	if err != nil {
		return xerrors.Errorf("unable to store the mapping between repositories and CPE names: %w", err)
	}

	nvrToCPE, err := vs.parseNvrCpeMapping(dir, uniqCPEs)
	if err != nil {
		return xerrors.Errorf("unable to store the mapping between NVR and CPE names: %w", err)
	}

	// List version directories
	rootDir := filepath.Join(dir, vulnListDir, ovalDir)
	versions, err := os.ReadDir(rootDir)
	if err != nil {
		return xerrors.Errorf("unable to list directory entries (%s): %w", rootDir, err)
	}

	advisories := map[bucket]Advisory{}
	for _, ver := range versions {
		versionDir := filepath.Join(rootDir, ver.Name())
		streams, err := os.ReadDir(versionDir)
		if err != nil {
			return xerrors.Errorf("unable to get a list of directory entries (%s): %w", versionDir, err)
		}

		for _, f := range streams {
			if !f.IsDir() {
				continue
			}

			definitions, err := parseOVALStream(filepath.Join(versionDir, f.Name()), uniqCPEs)
			if err != nil {
				return xerrors.Errorf("failed to parse OVAL stream: %w", err)
			}

			advisories = vs.mergeAdvisories(advisories, definitions)
		}
	}

	if err = vs.save(repoToCPE, nvrToCPE, advisories, uniqCPEs); err != nil {
		return xerrors.Errorf("save error: %w", err)
	}

	return nil
}

func (vs VulnSrc) parseRepositoryCpeMapping(dir string, uniqCPEs CPEMap) (map[string][]string, error) {
	filePath := filepath.Join(dir, vulnListDir, cpeDir, "repository-to-cpe.json")
	f, err := os.Open(filePath)
	if err != nil {
		return nil, xerrors.Errorf("file open error: %w", err)
	}
	defer f.Close()

	var repoToCPE map[string][]string
	if err = json.NewDecoder(f).Decode(&repoToCPE); err != nil {
		return nil, xerrors.Errorf("JSON parse error: %w", err)
	}

	for _, cpes := range repoToCPE {
		updateCPEs(cpes, uniqCPEs)
	}

	return repoToCPE, nil
}

func (vs VulnSrc) parseNvrCpeMapping(dir string, uniqCPEs CPEMap) (map[string][]string, error) {
	filePath := filepath.Join(dir, vulnListDir, cpeDir, "nvr-to-cpe.json")
	f, err := os.Open(filePath)
	if err != nil {
		return nil, xerrors.Errorf("file open error: %w", err)
	}
	defer f.Close()

	nvrToCpe := map[string][]string{}
	if err = json.NewDecoder(f).Decode(&nvrToCpe); err != nil {
		return nil, xerrors.Errorf("JSON parse error: %w", err)
	}

	for _, cpes := range nvrToCpe {
		updateCPEs(cpes, uniqCPEs)
	}
	return nvrToCpe, nil
}

func (vs VulnSrc) mergeAdvisories(advisories map[bucket]Advisory, defs map[bucket]Definition) map[bucket]Advisory {
	for bkt, def := range defs {
		if old, ok := advisories[bkt]; ok {
			found := false
			for i := range old.Entries {
				// New advisory should contain a single fixed version and list of arches.
				if old.Entries[i].FixedVersion == def.Entry.FixedVersion && old.Entries[i].State == def.Entry.State &&
					slices.Equal(old.Entries[i].Arches, def.Entry.Arches) && slices.Equal(old.Entries[i].Cves, def.Entry.Cves) {
					found = true
					old.Entries[i].AffectedCPEList = ustrings.Merge(old.Entries[i].AffectedCPEList, def.Entry.AffectedCPEList)
				}
			}
			if !found {
				old.Entries = append(old.Entries, def.Entry)
			}
			advisories[bkt] = old
		} else {
			advisories[bkt] = Advisory{
				Entries: []Entry{def.Entry},
			}
		}
	}

	return advisories
}

func (vs VulnSrc) save(repoToCpe, nvrToCpe map[string][]string, advisories map[bucket]Advisory, uniqCPEs CPEMap) error {
	cpeList := uniqCPEs.List()
	err := vs.dbc.BatchUpdate(func(tx *bolt.Tx) error {
		if err := vs.dbc.PutDataSource(tx, rootBucket, source); err != nil {
			return xerrors.Errorf("failed to put data source: %w", err)
		}

		// Store the mapping between repository and CPE names
		for repo, cpes := range repoToCpe {
			if err := vs.dbc.PutRedHatRepositories(tx, repo, cpeList.Indices(cpes)); err != nil {
				return xerrors.Errorf("repository put error: %w", err)
			}
		}

		// Store the mapping between NVR and CPE names
		for nvr, cpes := range nvrToCpe {
			if err := vs.dbc.PutRedHatNVRs(tx, nvr, cpeList.Indices(cpes)); err != nil {
				return xerrors.Errorf("NVR put error: %w", err)
			}
		}

		//  Store advisories
		for bkt, advisory := range advisories {
			for i := range advisory.Entries {
				// Convert CPE names to indices.
				advisory.Entries[i].AffectedCPEIndices = cpeList.Indices(advisory.Entries[i].AffectedCPEList)
			}

			if err := vs.dbc.PutAdvisoryDetail(tx, bkt.vulnID, bkt.pkgName, []string{rootBucket}, advisory); err != nil {
				return xerrors.Errorf("failed to save Red Hat OVAL advisory: %w", err)
			}

			if err := vs.dbc.PutVulnerabilityID(tx, bkt.vulnID); err != nil {
				return xerrors.Errorf("failed to put severity: %w", err)
			}
		}

		// Store CPE indices for debug information
		for i, cpe := range cpeList {
			if err := vs.dbc.PutRedHatCPEs(tx, i, cpe); err != nil {
				return xerrors.Errorf("CPE put error: %w", err)
			}
		}

		return nil
	})
	if err != nil {
		return xerrors.Errorf("batch update error: %w", err)
	}
	return nil
}

func (vs VulnSrc) cpeIndices(repositories, nvrs []string) ([]int, error) {
	var cpeIndices []int
	for _, repo := range repositories {
		results, err := vs.dbc.RedHatRepoToCPEs(repo)
		if err != nil {
			return nil, xerrors.Errorf("unable to convert repositories to CPEs: %w", err)
		}
		cpeIndices = append(cpeIndices, results...)
	}

	for _, nvr := range nvrs {
		results, err := vs.dbc.RedHatNVRToCPEs(nvr)
		if err != nil {
			return nil, xerrors.Errorf("unable to convert repositories to CPEs: %w", err)
		}
		cpeIndices = append(cpeIndices, results...)
	}

	return ints.Unique(cpeIndices), nil
}

func (vs VulnSrc) Get(pkgName string, repositories, nvrs []string) ([]types.Advisory, error) {
	cpeIndices, err := vs.cpeIndices(repositories, nvrs)
	if err != nil {
		return nil, xerrors.Errorf("CPE convert error: %w", err)
	}

	rawAdvisories, err := vs.dbc.ForEachAdvisory([]string{rootBucket}, pkgName)
	if err != nil {
		return nil, xerrors.Errorf("unable to iterate advisories: %w", err)
	}

	var advisories []types.Advisory
	for vulnID, v := range rawAdvisories {
		if len(v.Content) == 0 {
			continue
		}

		var adv Advisory
		if err = json.Unmarshal(v.Content, &adv); err != nil {
			return nil, xerrors.Errorf("failed to unmarshal advisory JSON: %w", err)
		}

		for _, entry := range adv.Entries {
			if !ints.HasIntersection(cpeIndices, entry.AffectedCPEIndices) {
				continue
			}

			for _, cve := range entry.Cves {
				advisory := types.Advisory{
					Severity:     cve.Severity,
					FixedVersion: entry.FixedVersion,
					Arches:       entry.Arches,
<<<<<<< HEAD
					Status:       entry.State,
=======
					State:        entry.State,
					DataSource:   &v.Source,
>>>>>>> ec4b17da
				}

				if strings.HasPrefix(vulnID, "CVE-") {
					advisory.VulnerabilityID = vulnID
				} else {
					advisory.VulnerabilityID = cve.ID
					advisory.VendorIDs = []string{vulnID}
				}

				advisories = append(advisories, advisory)
			}
		}
	}

	return advisories, nil
}

func parseOVALStream(dir string, uniqCPEs CPEMap) (map[bucket]Definition, error) {
	log.Printf("    Parsing %s", dir)

	// Parse tests
	tests, err := parseTests(dir)
	if err != nil {
		return nil, xerrors.Errorf("failed to parse ovalTests: %w", err)
	}

	var advisories []redhatOVAL
	definitionsDir := filepath.Join(dir, "definitions")
	if exists, _ := utils.Exists(definitionsDir); !exists {
		return nil, nil
	}

	err = utils.FileWalk(definitionsDir, func(r io.Reader, path string) error {
		var definition redhatOVAL
		if err := json.NewDecoder(r).Decode(&definition); err != nil {
			return xerrors.Errorf("failed to decode %s: %w", path, err)
		}
		advisories = append(advisories, definition)
		return nil
	})

	if err != nil {
		return nil, xerrors.Errorf("Red Hat OVAL walk error: %w", err)
	}

	return parseDefinitions(advisories, tests, uniqCPEs), nil
}

func parseDefinitions(advisories []redhatOVAL, tests map[string]rpmInfoTest, uniqCPEs CPEMap) map[bucket]Definition {
	defs := map[bucket]Definition{}

	for _, advisory := range advisories {
		// Skip unaffected vulnerabilities
		if strings.Contains(advisory.ID, "unaffected") {
			continue
		}

		// Parse criteria
		moduleName, affectedPkgs := walkCriterion(advisory.Criteria, tests)
		for _, affectedPkg := range affectedPkgs {
			pkgName := affectedPkg.Name
			if moduleName != "" {
				// Add modular namespace
				// e.g. nodejs:12::npm
				pkgName = fmt.Sprintf("%s::%s", moduleName, pkgName)
			}

			rhsaID := vendorID(advisory.Metadata.References)

			var cveEntries []CveEntry
			for _, cve := range advisory.Metadata.Advisory.Cves {
				cveEntries = append(cveEntries, CveEntry{
					ID:       cve.CveID,
					Severity: severityFromImpact(cve.Impact),
				})
			}
			sort.Slice(cveEntries, func(i, j int) bool {
				return cveEntries[i].ID < cveEntries[j].ID
			})

			if rhsaID != "" { // For patched vulnerabilities
				bkt := bucket{
					pkgName: pkgName,
					vulnID:  rhsaID,
				}
				defs[bkt] = Definition{
					Entry: Entry{
						Cves:            cveEntries,
						FixedVersion:    affectedPkg.FixedVersion,
						AffectedCPEList: advisory.Metadata.Advisory.AffectedCpeList,
						Arches:          affectedPkg.Arches,

						// The status is obviously "fixed" when there is a patch.
						// To keep the database size small, we don't store the status for patched vulns.
						// Status:		  StatusFixed,
					},
				}
			} else { // For unpatched vulnerabilities
				for _, cve := range cveEntries {
					bkt := bucket{
						pkgName: pkgName,
						vulnID:  cve.ID,
					}
					defs[bkt] = Definition{
						Entry: Entry{
							Cves: []CveEntry{
								{
									Severity: cve.Severity,
								},
							},
							FixedVersion:    affectedPkg.FixedVersion,
							AffectedCPEList: advisory.Metadata.Advisory.AffectedCpeList,
							Arches:          affectedPkg.Arches,
							State:           newStatus(advisory.Metadata.Advisory.Affected.Resolution.State),
						},
					}
				}
			}
		}

		updateCPEs(advisory.Metadata.Advisory.AffectedCpeList, uniqCPEs)
	}
	return defs
}

func walkCriterion(cri criteria, tests map[string]rpmInfoTest) (string, []pkg) {
	var moduleName string
	var packages []pkg

	for _, c := range cri.Criterions {
		// Parse module name
		m := moduleRegexp.FindStringSubmatch(c.Comment)
		if len(m) > 1 && m[1] != "" {
			moduleName = m[1]
			continue
		}

		t, ok := tests[c.TestRef]
		if !ok {
			continue
		}

		// Skip red-def:signature_keyid
		if t.SignatureKeyID.Text != "" {
			continue
		}

		var arches []string
		if t.Arch != "" {
			arches = strings.Split(t.Arch, "|") // affected arches are merged with '|'(e.g. 'aarch64|ppc64le|x86_64')
			sort.Strings(arches)
		}

		packages = append(packages, pkg{
			Name:         t.Name,
			FixedVersion: t.FixedVersion,
			Arches:       arches,
		})
	}

	if len(cri.Criterias) == 0 {
		return moduleName, packages
	}

	for _, c := range cri.Criterias {
		m, pkgs := walkCriterion(c, tests)
		if m != "" {
			moduleName = m
		}
		if len(pkgs) != 0 {
			packages = append(packages, pkgs...)
		}
	}
	return moduleName, packages
}

func updateCPEs(cpes []string, uniqCPEs CPEMap) {
	for _, cpe := range cpes {
		cpe = strings.TrimSpace(cpe)
		if cpe == "" {
			continue
		}
		uniqCPEs.Add(cpe)
	}
}

func vendorID(refs []reference) string {
	for _, ref := range refs {
		switch ref.Source {
		case "RHSA", "RHBA":
			return ref.RefID
		}
	}
	return ""
}

func severityFromImpact(sev string) types.Severity {
	switch strings.ToLower(sev) {
	case "low":
		return types.SeverityLow
	case "moderate":
		return types.SeverityMedium
	case "important":
		return types.SeverityHigh
	case "critical":
		return types.SeverityCritical
	}
	return types.SeverityUnknown
}

func newStatus(s string) types.Status {
	switch strings.ToLower(s) {
	case "affected", "fix deferred":
		return types.StatusAffected
	case "under investigation":
		return types.StatusUnderInvestigation
	case "will not fix":
		return types.StatusWillNotFix
	}
	return types.StatusUnknown
}<|MERGE_RESOLUTION|>--- conflicted
+++ resolved
@@ -274,12 +274,8 @@
 					Severity:     cve.Severity,
 					FixedVersion: entry.FixedVersion,
 					Arches:       entry.Arches,
-<<<<<<< HEAD
 					Status:       entry.State,
-=======
-					State:        entry.State,
 					DataSource:   &v.Source,
->>>>>>> ec4b17da
 				}
 
 				if strings.HasPrefix(vulnID, "CVE-") {
@@ -498,6 +494,11 @@
 		return types.StatusUnderInvestigation
 	case "will not fix":
 		return types.StatusWillNotFix
+	case "out of support scope":
+		return types.StatusEndOfLife
+	}
+	if s != "" {
+		panic(fmt.Sprintf("unknown status: %s", s))
 	}
 	return types.StatusUnknown
 }