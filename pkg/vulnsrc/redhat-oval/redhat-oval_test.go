package redhatoval_test

import (
	"os"
	"path/filepath"
	"sort"
	"testing"

	"github.com/aquasecurity/trivy-db/pkg/vulnsrctest"

	"github.com/stretchr/testify/assert"
	"github.com/stretchr/testify/require"

	"github.com/aquasecurity/trivy-db/pkg/db"
	"github.com/aquasecurity/trivy-db/pkg/dbtest"
	"github.com/aquasecurity/trivy-db/pkg/types"
	"github.com/aquasecurity/trivy-db/pkg/utils"
	redhat "github.com/aquasecurity/trivy-db/pkg/vulnsrc/redhat-oval"
	"github.com/aquasecurity/trivy-db/pkg/vulnsrc/vulnerability"
)

func TestMain(m *testing.M) {
	utils.Quiet = true
	os.Exit(m.Run())
}

func TestVulnSrc_Update(t *testing.T) {
	tests := []struct {
		name       string
		dir        string
		wantValues []vulnsrctest.WantValues
		wantErr    string
	}{
		{
			name: "happy path",
			dir:  filepath.Join("testdata", "happy"),
			wantValues: []vulnsrctest.WantValues{
				{
					Key: []string{
						"data-source",
						"Red Hat",
					},
					Value: types.DataSource{
						ID:   vulnerability.RedHatOVAL,
						Name: "Red Hat OVAL v2",
						URL:  "https://www.redhat.com/security/data/oval/v2/",
					},
				},
				{
					Key: []string{
						"Red Hat CPE",
						"cpe",
						"0",
					},
					Value: "cpe:/a:redhat:enterprise_linux:7",
				},
				{
					Key: []string{
						"Red Hat CPE",
						"cpe",
						"1",
					},
					Value: "cpe:/a:redhat:enterprise_linux:8",
				},
				{
					Key: []string{
						"Red Hat CPE",
						"cpe",
						"2",
					},
					Value: "cpe:/a:redhat:enterprise_linux:8::appstream",
				},
				{
					Key: []string{
						"Red Hat CPE",
						"cpe",
						"3",
					},
					Value: "cpe:/a:redhat:enterprise_linux:8::crb",
				},
				{
					Key: []string{
						"Red Hat CPE",
						"cpe",
						"4",
					},
					Value: "cpe:/a:redhat:rhel_eus:8.1",
				},
				{
					Key: []string{
						"Red Hat CPE",
						"cpe",
						"5",
					},
					Value: "cpe:/o:redhat:enterprise_linux:7::server",
				},
				{
					Key: []string{
						"Red Hat CPE",
						"cpe",
						"6",
					},
					Value: "cpe:/o:redhat:enterprise_linux:8::baseos",
				},
				{
					Key: []string{
						"Red Hat CPE",
						"repository",
						"rhel-8-for-x86_64-baseos-rpms",
					},
					Value: []int{6},
				},
				{
					Key: []string{
						"Red Hat CPE",
						"nvr",
						"3scale-amp-apicast-gateway-container-1.11-1-x86_64",
					},
					Value: []int{5},
				},
				{
					Key: []string{
						"advisory-detail",
						"CVE-2020-11879",
						"Red Hat",
						"evolution",
					},
					Value: redhat.Advisory{
						Entries: []redhat.Entry{
							{
								State:              types.StatusWillNotFix,
								FixedVersion:       "",
								AffectedCPEIndices: []int{1},
								Cves: []redhat.CveEntry{
									{
										ID:       "",
										Severity: types.SeverityMedium,
									},
								},
							},
						},
					},
				},
				{
					Key: []string{
						"advisory-detail",
						"RHSA-2020:5624",
						"Red Hat",
						"thunderbird",
					},
					Value: redhat.Advisory{
						Entries: []redhat.Entry{
							{
								FixedVersion: "0:78.6.0-1.el8_3",
								AffectedCPEIndices: []int{
									1,
									2,
									6,
								},
								Arches: []string{
									"aarch64",
									"ppc64le",
									"x86_64",
								},
								Cves: []redhat.CveEntry{
									{
										ID:       "CVE-2020-16042",
										Severity: types.SeverityHigh,
									},
									{
										ID:       "CVE-2020-26971",
										Severity: types.SeverityHigh,
									},
								},
							},
						},
					},
				},
				{
					Key: []string{
						"advisory-detail",
						"RHSA-2020:5624",
						"Red Hat",
						"thunderbird-debugsource",
					},
					Value: redhat.Advisory{
						Entries: []redhat.Entry{
							{
								FixedVersion: "0:78.6.0-1.el8_3",
								AffectedCPEIndices: []int{
									1,
									2,
									6,
								},
								Arches: []string{
									"aarch64",
									"ppc64le",
									"x86_64",
								},
								Cves: []redhat.CveEntry{
									{
										ID:       "CVE-2020-16042",
										Severity: types.SeverityHigh,
									},
									{
										ID:       "CVE-2020-26971",
										Severity: types.SeverityHigh,
									},
								},
							},
						},
					},
				},
				{
					Key: []string{
						"advisory-detail",
						"RHSA-2020:4751",
						"Red Hat",
						"httpd:2.4::httpd",
					},
					Value: redhat.Advisory{
						Entries: []redhat.Entry{
							{
								FixedVersion: "0:2.4.37-30.module+el7.3.0+7001+0766b9e7",
								AffectedCPEIndices: []int{
									0,
									5,
								},
								Arches: []string{
									"aarch64",
									"ppc64le",
									"s390x",
									"x86_64",
								},
								Cves: []redhat.CveEntry{
									{
										ID:       "CVE-2018-17189",
										Severity: types.SeverityCritical,
									},
								},
							},
							{
								FixedVersion: "0:2.4.37-30.module+el8.3.0+7001+0766b9e7",
								AffectedCPEIndices: []int{
									1,
									2,
								},
								Arches: []string{
									"aarch64",
									"ppc64le",
									"s390x",
									"x86_64",
								},
								Cves: []redhat.CveEntry{
									{
										ID:       "CVE-2018-17189",
										Severity: types.SeverityLow,
									},
								},
							},
						},
					},
				},
				{
					Key: []string{
						"advisory-detail",
						"CVE-2020-14342",
						"Red Hat",
						"cifs-utils",
					},
					Value: redhat.Advisory{
						Entries: []redhat.Entry{
							{
								State:        types.StatusAffected,
								FixedVersion: "",
								AffectedCPEIndices: []int{
									3,
									5,
								},
								Cves: []redhat.CveEntry{
									{
										Severity: types.SeverityLow,
									},
								},
							},
						},
					},
				},
				{
					Key: []string{
						"advisory-detail",
						"RHSA-2020:9999",
						"Red Hat",
						"thunderbird",
					},
					Value: redhat.Advisory{
						Entries: []redhat.Entry{
							{
								FixedVersion:       "0:999.el8_3",
								AffectedCPEIndices: []int{4},
								Arches: []string{
									"aarch64",
									"ppc64le",
									"x86_64",
								},
								Cves: []redhat.CveEntry{
									{
										ID:       "CVE-2020-26971",
										Severity: types.SeverityCritical,
									},
									{
										ID:       "CVE-2020-26972",
										Severity: types.SeverityMedium,
									},
								},
							},
						},
					},
				},
			},
		},
		{
			name: "happy path with different severity for different platforms",
			dir:  filepath.Join("testdata", "different-severity"),
			wantValues: []vulnsrctest.WantValues{
				{
					Key: []string{
						"data-source",
						"Red Hat",
					},
					Value: types.DataSource{
						ID:   vulnerability.RedHatOVAL,
						Name: "Red Hat OVAL v2",
						URL:  "https://www.redhat.com/security/data/oval/v2/",
					},
				},
				{
					Key: []string{
						"Red Hat CPE",
						"cpe",
						"0",
					},
					Value: "cpe:/a:redhat:enterprise_linux:8",
				},
				{
					Key: []string{
						"Red Hat CPE",
						"cpe",
						"1",
					},
					Value: "cpe:/a:redhat:enterprise_linux:8::appstream",
				},
				{
					Key: []string{
						"Red Hat CPE",
						"cpe",
						"2",
					},
					Value: "cpe:/a:redhat:enterprise_linux:8::crb",
				},
				{
					Key: []string{
						"Red Hat CPE",
						"cpe",
						"3",
					},
					Value: "cpe:/a:redhat:enterprise_linux:8::highavailability",
				},
				{
					Key: []string{
						"Red Hat CPE",
						"cpe",
						"4",
					},
					Value: "cpe:/a:redhat:enterprise_linux:8::nfv",
				},
				{
					Key: []string{
						"Red Hat CPE",
						"cpe",
						"5",
					},
					Value: "cpe:/a:redhat:enterprise_linux:8::realtime",
				},
				{
					Key: []string{
						"Red Hat CPE",
						"cpe",
						"6",
					},
					Value: "cpe:/a:redhat:enterprise_linux:8::resilientstorage",
				},
				{
					Key: []string{
						"Red Hat CPE",
						"cpe",
						"7",
					},
					Value: "cpe:/a:redhat:enterprise_linux:8::sap",
				},
				{
					Key: []string{
						"Red Hat CPE",
						"cpe",
						"8",
					},
					Value: "cpe:/a:redhat:enterprise_linux:8::sap_hana",
				},
				{
					Key: []string{
						"Red Hat CPE",
						"cpe",
						"9",
					},
					Value: "cpe:/a:redhat:enterprise_linux:8::supplementary",
				},
				{
					Key: []string{
						"Red Hat CPE",
						"cpe",
						"10",
					},
					Value: "cpe:/a:redhat:rhel_extras:7",
				},
				{
					Key: []string{
						"Red Hat CPE",
						"cpe",
						"11",
					},
					Value: "cpe:/a:redhat:rhel_extras_oracle_java:7",
				},
				{
					Key: []string{
						"Red Hat CPE",
						"cpe",
						"12",
					},
					Value: "cpe:/a:redhat:rhel_extras_rt:7",
				},
				{
					Key: []string{
						"Red Hat CPE",
						"cpe",
						"13",
					},
					Value: "cpe:/a:redhat:rhel_extras_sap:7",
				},
				{
					Key: []string{
						"Red Hat CPE",
						"cpe",
						"14",
					},
					Value: "cpe:/a:redhat:rhel_extras_sap_hana:7",
				},
				{
					Key: []string{
						"Red Hat CPE",
						"cpe",
						"15",
					},
					Value: "cpe:/o:redhat:enterprise_linux:7",
				},
				{
					Key: []string{
						"Red Hat CPE",
						"cpe",
						"16",
					},
					Value: "cpe:/o:redhat:enterprise_linux:7::client",
				},
				{
					Key: []string{
						"Red Hat CPE",
						"cpe",
						"17",
					},
					Value: "cpe:/o:redhat:enterprise_linux:7::computenode",
				},
				{
					Key: []string{
						"Red Hat CPE",
						"cpe",
						"18",
					},
					Value: "cpe:/o:redhat:enterprise_linux:7::container",
				},
				{
					Key: []string{
						"Red Hat CPE",
						"cpe",
						"19",
					},
					Value: "cpe:/o:redhat:enterprise_linux:7::containers",
				},
				{
					Key: []string{
						"Red Hat CPE",
						"cpe",
						"20",
					},
					Value: "cpe:/o:redhat:enterprise_linux:7::server",
				},
				{
					Key: []string{
						"Red Hat CPE",
						"cpe",
						"21",
					},
					Value: "cpe:/o:redhat:enterprise_linux:7::workstation",
				},
				{
					Key: []string{
						"Red Hat CPE",
						"repository",
						"rhel-8-for-x86_64-baseos-rpms",
					},
					Value: []int{23},
				},
				{
					Key: []string{
						"Red Hat CPE",
						"nvr",
						"3scale-amp-apicast-gateway-container-1.11-1-x86_64",
					},
					Value: []int{20},
				},
				{
					Key: []string{
						"advisory-detail",
						"CVE-2020-21674",
						"Red Hat",
						"bsdcpio",
					},
					Value: redhat.Advisory{
						Entries: []redhat.Entry{
							{
								FixedVersion: "",
								AffectedCPEIndices: []int{
									10,
									11,
									12,
									13,
									14,
									15,
									16,
									17,
									18,
									19,
									20,
									21,
								},
								Cves: []redhat.CveEntry{
									{
										ID:       "",
										Severity: types.SeverityMedium,
									},
								},
							},
						},
					},
				},
				{
					Key: []string{
						"advisory-detail",
						"CVE-2020-21674",
						"Red Hat",
						"bsdtar",
					},
					Value: redhat.Advisory{
						Entries: []redhat.Entry{
							{
								FixedVersion: "",
								AffectedCPEIndices: []int{
									10,
									11,
									12,
									13,
									14,
									15,
									16,
									17,
									18,
									19,
									20,
									21,
								},
								Cves: []redhat.CveEntry{
									{
										ID:       "",
										Severity: types.SeverityMedium,
									},
								},
							},
							{
								FixedVersion: "",
								AffectedCPEIndices: []int{
									0,
									1,
									2,
									3,
									4,
									5,
									6,
									7,
									8,
									9,
									22,
									23,
								},
								Cves: []redhat.CveEntry{
									{
										ID:       "",
										Severity: types.SeverityLow,
									},
								},
							},
						},
					},
				},
				{
					Key: []string{
						"advisory-detail",
						"CVE-2020-21674",
						"Red Hat",
						"libarchive",
					},
					Value: redhat.Advisory{
						Entries: []redhat.Entry{
							{
								FixedVersion: "",
								AffectedCPEIndices: []int{
									10,
									11,
									12,
									13,
									14,
									15,
									16,
									17,
									18,
									19,
									20,
									21,
								},
								Cves: []redhat.CveEntry{
									{
										ID:       "",
										Severity: types.SeverityMedium,
									},
								},
							},
							{
								FixedVersion: "",
								AffectedCPEIndices: []int{
									0,
									1,
									2,
									3,
									4,
									5,
									6,
									7,
									8,
									9,
									22,
									23,
								},
								Cves: []redhat.CveEntry{
									{
										ID:       "",
										Severity: types.SeverityLow,
									},
								},
							},
						},
					},
				},
				{
					Key: []string{
						"advisory-detail",
						"CVE-2020-21674",
						"Red Hat",
						"libarchive-debugsource",
					},
					Value: redhat.Advisory{
						Entries: []redhat.Entry{
							{
								FixedVersion: "",
								AffectedCPEIndices: []int{
									0,
									1,
									2,
									3,
									4,
									5,
									6,
									7,
									8,
									9,
									22,
									23,
								},
								Cves: []redhat.CveEntry{
									{
										ID:       "",
										Severity: types.SeverityLow,
									},
								},
							},
						},
					},
				},
				{
					Key: []string{
						"advisory-detail",
						"CVE-2020-21674",
						"Red Hat",
						"libarchive-devel",
					},
					Value: redhat.Advisory{
						Entries: []redhat.Entry{
							{
								FixedVersion: "",
								AffectedCPEIndices: []int{
									10,
									11,
									12,
									13,
									14,
									15,
									16,
									17,
									18,
									19,
									20,
									21,
								},
								Cves: []redhat.CveEntry{
									{
										ID:       "",
										Severity: types.SeverityMedium,
									},
								},
							},
							{
								FixedVersion: "",
								AffectedCPEIndices: []int{
									0,
									1,
									2,
									3,
									4,
									5,
									6,
									7,
									8,
									9,
									22,
									23,
								},
								Cves: []redhat.CveEntry{
									{
										ID:       "",
										Severity: types.SeverityLow,
									},
								},
							},
						},
					},
				},
			},
		},
		{
			name: "no definitions dir",
			dir:  filepath.Join("testdata", "no-definitions"),
		},
		{
			name:    "repository-to-cpe is unavailable",
			dir:     filepath.Join("testdata", "no-repo-to-cpe"),
			wantErr: "no such file or directory",
		},
		{
			name:    "broken repo-to-cpe",
			dir:     filepath.Join("testdata", "broken-repo-to-cpe"),
			wantErr: "JSON parse error",
		},
		{
			name:    "broken JSON",
			dir:     filepath.Join("testdata", "sad"),
			wantErr: "failed to decode",
		},
	}

	for _, tt := range tests {
		t.Run(tt.name, func(t *testing.T) {
			vs := redhat.NewVulnSrc()
			vulnsrctest.TestUpdate(t, vs, vulnsrctest.TestUpdateArgs{
				Dir:        tt.dir,
				WantValues: tt.wantValues,
				WantErr:    tt.wantErr,
			})
		})
	}
}

func TestVulnSrc_Get(t *testing.T) {
	type args struct {
		pkgName      string
		repositories []string
		nvrs         []string
	}
	tests := []struct {
		name     string
		args     args
		fixtures []string
		want     []types.Advisory
		wantErr  string
	}{
		{
			name: "repository",
			args: args{
				pkgName:      "bind",
				repositories: []string{"rhel-8-for-x86_64-baseos-rpms"},
			},
<<<<<<< HEAD
			fixtures: []string{
				"testdata/fixtures/happy.yaml",
				"testdata/fixtures/cpe.yaml",
			},
			want: []types.Advisory{
				{
					VulnerabilityID: "CVE-2017-3145",
					VendorIDs:       []string{"RHSA-2018:0488"},
					Severity:        types.SeverityHigh,
					FixedVersion:    "32:9.9.4-29.el7_2.8",
					Arches: []string{
						"i386",
						"ppc64",
						"x86_64",
					},
				},
				{
					VulnerabilityID: "CVE-2020-8625",
					Severity:        types.SeverityLow,
				},
			},
		},
		{
			name: "nvr",
			args: args{
				pkgName: "bind",
				nvrs:    []string{"ubi8-init-container-8.0-7-x86_64"},
			},
			fixtures: []string{
				"testdata/fixtures/happy.yaml",
				"testdata/fixtures/cpe.yaml",
			},
=======
			fixtures: []string{"testdata/fixtures/happy.yaml", "testdata/fixtures/cpe.yaml", "testdata/fixtures/data-source.yaml"},
>>>>>>> ec4b17da
			want: []types.Advisory{
				{
					VulnerabilityID: "CVE-2017-3145",
					VendorIDs:       []string{"RHSA-2018:0488"},
					Severity:        types.SeverityHigh,
					FixedVersion:    "32:9.9.4-29.el7_2.8",
<<<<<<< HEAD
					Arches: []string{
						"i386",
						"ppc64",
						"x86_64",
=======
					Arches:          []string{"i386", "ppc64", "x86_64"},
					DataSource: &types.DataSource{
						ID:   vulnerability.RedHatOVAL,
						Name: "Red Hat OVAL v2",
						URL:  "https://www.redhat.com/security/data/oval/v2/",
>>>>>>> ec4b17da
					},
				},
				{
					VulnerabilityID: "CVE-2020-8625",
					Severity:        types.SeverityLow,
					DataSource: &types.DataSource{
						ID:   vulnerability.RedHatOVAL,
						Name: "Red Hat OVAL v2",
						URL:  "https://www.redhat.com/security/data/oval/v2/",
					},
				},
			},
		},
		{
			name: "nvr",
			args: args{
				pkgName: "bind",
				nvrs:    []string{"ubi8-init-container-8.0-7-x86_64"},
			},
<<<<<<< HEAD
			fixtures: []string{
				"testdata/fixtures/happy.yaml",
				"testdata/fixtures/cpe.yaml",
			},
=======
			fixtures: []string{"testdata/fixtures/happy.yaml", "testdata/fixtures/cpe.yaml", "testdata/fixtures/data-source.yaml"},
>>>>>>> ec4b17da
			want: []types.Advisory{
				{
					VulnerabilityID: "CVE-2017-3145",
					VendorIDs:       []string{"RHSA-2018:0488"},
					Severity:        types.SeverityHigh,
					FixedVersion:    "32:9.9.4-29.el7_2.8",
<<<<<<< HEAD
					Arches: []string{
						"i386",
						"ppc64",
						"x86_64",
=======
					Arches:          []string{"i386", "ppc64", "x86_64"},
					DataSource: &types.DataSource{
						ID:   vulnerability.RedHatOVAL,
						Name: "Red Hat OVAL v2",
						URL:  "https://www.redhat.com/security/data/oval/v2/",
>>>>>>> ec4b17da
					},
				},
				{
					VulnerabilityID: "CVE-2020-8625",
					Severity:        types.SeverityLow,
					DataSource: &types.DataSource{
						ID:   vulnerability.RedHatOVAL,
						Name: "Red Hat OVAL v2",
						URL:  "https://www.redhat.com/security/data/oval/v2/",
					},
				},
			},
		},
		{
			name: "no CPE match",
			args: args{
				pkgName:      "bind",
				repositories: []string{"3scale-amp-2-rpms-for-rhel-8-x86_64-debug-rpms"},
			},
			fixtures: []string{
				"testdata/fixtures/happy.yaml",
				"testdata/fixtures/cpe.yaml",
			},
			want: []types.Advisory(nil),
		},
		{
			// This case should not be happened
			name: "unknown repository",
			args: args{
				pkgName:      "bind",
				repositories: []string{"unknown"},
			},
			fixtures: []string{
				"testdata/fixtures/happy.yaml",
				"testdata/fixtures/cpe.yaml",
			},
			want: []types.Advisory(nil),
		},
		{
			name: "no advisory bucket",
			args: args{
				pkgName:      "bind",
				repositories: []string{"rhel-8-for-x86_64-baseos-rpms"},
			},
			fixtures: []string{"testdata/fixtures/cpe.yaml"},
			want:     []types.Advisory(nil),
		},
		{
			name: "no CPE bucket",
			args: args{
				pkgName:      "bind",
				repositories: []string{"rhel-8-for-x86_64-baseos-rpms"},
			},
			fixtures: []string{"testdata/fixtures/happy.yaml"},
			want:     []types.Advisory(nil),
		},
		{
			name: "broken JSON",
			args: args{
				pkgName:      "bind",
				repositories: []string{"rhel-8-for-x86_64-baseos-rpms"},
			},
			fixtures: []string{
				"testdata/fixtures/broken.yaml",
				"testdata/fixtures/cpe.yaml",
			},
			want:    []types.Advisory(nil),
			wantErr: "failed to unmarshal advisory JSON",
		},
	}
	for _, tt := range tests {
		t.Run(tt.name, func(t *testing.T) {
			_ = dbtest.InitDB(t, tt.fixtures)
			defer db.Close()

			vs := redhat.NewVulnSrc()
			got, err := vs.Get(tt.args.pkgName, tt.args.repositories, tt.args.nvrs)

			if tt.wantErr != "" {
				require.NotNil(t, err)
				assert.Contains(t, err.Error(), tt.wantErr)
				return
			}

			sort.Slice(got, func(i, j int) bool {
				return got[i].VulnerabilityID < got[j].VulnerabilityID
			})

			// Compare
			assert.NoError(t, err)
			assert.Equal(t, tt.want, got)
		})
	}
}<|MERGE_RESOLUTION|>--- conflicted
+++ resolved
@@ -824,10 +824,10 @@
 				pkgName:      "bind",
 				repositories: []string{"rhel-8-for-x86_64-baseos-rpms"},
 			},
-<<<<<<< HEAD
 			fixtures: []string{
 				"testdata/fixtures/happy.yaml",
 				"testdata/fixtures/cpe.yaml",
+				"testdata/fixtures/data-source.yaml",
 			},
 			want: []types.Advisory{
 				{
@@ -840,44 +840,10 @@
 						"ppc64",
 						"x86_64",
 					},
-				},
-				{
-					VulnerabilityID: "CVE-2020-8625",
-					Severity:        types.SeverityLow,
-				},
-			},
-		},
-		{
-			name: "nvr",
-			args: args{
-				pkgName: "bind",
-				nvrs:    []string{"ubi8-init-container-8.0-7-x86_64"},
-			},
-			fixtures: []string{
-				"testdata/fixtures/happy.yaml",
-				"testdata/fixtures/cpe.yaml",
-			},
-=======
-			fixtures: []string{"testdata/fixtures/happy.yaml", "testdata/fixtures/cpe.yaml", "testdata/fixtures/data-source.yaml"},
->>>>>>> ec4b17da
-			want: []types.Advisory{
-				{
-					VulnerabilityID: "CVE-2017-3145",
-					VendorIDs:       []string{"RHSA-2018:0488"},
-					Severity:        types.SeverityHigh,
-					FixedVersion:    "32:9.9.4-29.el7_2.8",
-<<<<<<< HEAD
-					Arches: []string{
-						"i386",
-						"ppc64",
-						"x86_64",
-=======
-					Arches:          []string{"i386", "ppc64", "x86_64"},
 					DataSource: &types.DataSource{
 						ID:   vulnerability.RedHatOVAL,
 						Name: "Red Hat OVAL v2",
 						URL:  "https://www.redhat.com/security/data/oval/v2/",
->>>>>>> ec4b17da
 					},
 				},
 				{
@@ -897,32 +863,26 @@
 				pkgName: "bind",
 				nvrs:    []string{"ubi8-init-container-8.0-7-x86_64"},
 			},
-<<<<<<< HEAD
 			fixtures: []string{
 				"testdata/fixtures/happy.yaml",
 				"testdata/fixtures/cpe.yaml",
-			},
-=======
-			fixtures: []string{"testdata/fixtures/happy.yaml", "testdata/fixtures/cpe.yaml", "testdata/fixtures/data-source.yaml"},
->>>>>>> ec4b17da
+				"testdata/fixtures/data-source.yaml",
+			},
 			want: []types.Advisory{
 				{
 					VulnerabilityID: "CVE-2017-3145",
 					VendorIDs:       []string{"RHSA-2018:0488"},
 					Severity:        types.SeverityHigh,
 					FixedVersion:    "32:9.9.4-29.el7_2.8",
-<<<<<<< HEAD
 					Arches: []string{
 						"i386",
 						"ppc64",
 						"x86_64",
-=======
-					Arches:          []string{"i386", "ppc64", "x86_64"},
+					},
 					DataSource: &types.DataSource{
 						ID:   vulnerability.RedHatOVAL,
 						Name: "Red Hat OVAL v2",
 						URL:  "https://www.redhat.com/security/data/oval/v2/",
->>>>>>> ec4b17da
 					},
 				},
 				{
