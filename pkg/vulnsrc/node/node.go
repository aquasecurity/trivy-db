package node

import (
	"encoding/json"
	"fmt"
	"os"
	"path/filepath"
	"strconv"
	"strings"

	bolt "go.etcd.io/bbolt"
	"golang.org/x/xerrors"

	"github.com/aquasecurity/trivy-db/pkg/db"
	"github.com/aquasecurity/trivy-db/pkg/types"
	"github.com/aquasecurity/trivy-db/pkg/vulnsrc/vulnerability"
)

const (
	nodeDir = "nodejs-security-wg"
)

var (
	repoPath string

	source = types.DataSource{
		Name: "Node.js Ecosystem Security Working Group",
		URL:  "https://github.com/nodejs/security-wg",
	}
)

type Number struct {
	Value float64
}

// This is for Go 1.14+ compat, to support mixed strings of CVSSScores
// In Node core CVSSScore is like: "4.8 (Medium)", Type string
// In NPM package CVSSScore is like: 4.8, Type float64
// Details: https://github.com/golang/go/issues/37308
func (n *Number) UnmarshalJSON(b []byte) error {
	var data interface{}
	if err := json.Unmarshal(b, &data); err != nil {
		return err
	}

	switch v := data.(type) {
	case float64:
		n.Value = v
	case string:
		f, err := strconv.ParseFloat(strings.Split(v, " ")[0], 64)
		if err != nil {
			return err
		}
		n.Value = f
	default: // it can be null: https://github.com/nodejs/security-wg/blob/master/vuln/npm/334.json
		n.Value = -1
	}
	return nil
}

type RawAdvisory struct {
	ID                 int
	Title              string
	ModuleName         string `json:"module_name"`
	Cves               []string
	VulnerableVersions string `json:"vulnerable_versions"`
	PatchedVersions    string `json:"patched_versions"`
	Overview           string
	Recommendation     string
	References         []string
	CvssScoreNumber    Number `json:"cvss_score"`
	CvssScore          float64
}

type VulnSrc struct {
	dbc db.Operation
}

func NewVulnSrc() VulnSrc {
	return VulnSrc{
		dbc: db.Config{},
	}
}

func (vs VulnSrc) Name() string {
	return vulnerability.NodejsSecurityWg
}

func (vs VulnSrc) Update(dir string) (err error) {
	repoPath = filepath.Join(dir, nodeDir)
	if err := vs.update(repoPath); err != nil {
		return xerrors.Errorf("failed to update node vulnerabilities: %w", err)
	}
	return nil
}

func (vs VulnSrc) update(repoPath string) error {
	root := filepath.Join(repoPath, "vuln")

	err := vs.dbc.BatchUpdate(func(tx *bolt.Tx) error {
		if err := vs.dbc.PutDataSource(tx, vulnerability.NodejsSecurityWg, source); err != nil {
			return xerrors.Errorf("failed to put data source: %w", err)
		}
		if err := vs.walk(tx, root); err != nil {
			return xerrors.Errorf("failed to walk node advisories: %w", err)
		}
		return nil
	})
	if err != nil {
		return xerrors.Errorf("batch update failed: %w", err)
	}
	return nil
}

func (vs VulnSrc) walk(tx *bolt.Tx, root string) error {
	return filepath.Walk(filepath.Join(repoPath, "vuln"), func(path string, info os.FileInfo, err error) error {
		if err != nil {
			return err
		}
		if info.IsDir() || !strings.HasSuffix(info.Name(), ".json") {
			return nil
		}

		f, err := os.Open(path)
		if err != nil {
			return err
		}
		defer f.Close()

		return vs.commit(tx, f)
	})
}

func (vs VulnSrc) commit(tx *bolt.Tx, f *os.File) error {
	advisory := RawAdvisory{}
	var err error
	if err = json.NewDecoder(f).Decode(&advisory); err != nil {
		return err
	}

	// Node.js itself
	if advisory.ModuleName == "" {
		return nil
	}
	advisory.ModuleName = strings.ToLower(advisory.ModuleName)

	vulnerabilityIDs := advisory.Cves
	if len(vulnerabilityIDs) == 0 {
		vulnerabilityIDs = []string{fmt.Sprintf("NSWG-ECO-%d", advisory.ID)}
	}

	adv := convertToGenericAdvisory(advisory)
	for _, vulnID := range vulnerabilityIDs {
		// for detecting vulnerabilities
<<<<<<< HEAD
		err = vs.dbc.PutAdvisoryDetail(tx, vulnID, advisory.ModuleName, []string{vulnerability.NodejsSecurityWg}, a)
=======
		err = vs.dbc.PutAdvisoryDetail(tx, vulnID, vulnerability.NodejsSecurityWg, advisory.ModuleName, adv)
>>>>>>> d8e373e6
		if err != nil {
			return xerrors.Errorf("failed to save node advisory: %w", err)
		}

		// If an advisory is 0 override with -1
		// https://github.com/nodejs/security-wg/pull/91/files
		if advisory.CvssScoreNumber.Value <= 0 {
			advisory.CvssScoreNumber.Value = -1
		}

		// for displaying vulnerability detail
		vuln := types.VulnerabilityDetail{
			ID:          vulnID,
			CvssScore:   advisory.CvssScoreNumber.Value,
			References:  advisory.References,
			Title:       advisory.Title,
			Description: advisory.Overview,
		}
		if err = vs.dbc.PutVulnerabilityDetail(tx, vulnID, vulnerability.NodejsSecurityWg, vuln); err != nil {
			return xerrors.Errorf("failed to save node vulnerability detail: %w", err)
		}

		// for optimization
		if err = vs.dbc.PutVulnerabilityID(tx, vulnID); err != nil {
			return xerrors.Errorf("failed to save the vulnerability ID: %w", err)
		}
	}

	return nil
}

<<<<<<< HEAD
func (vs VulnSrc) Get(pkgName string) ([]Advisory, error) {
	advisories, err := vs.dbc.ForEachAdvisory([]string{vulnerability.NodejsSecurityWg}, pkgName)
	if err != nil {
		return nil, xerrors.Errorf("failed to iterate node vulnerabilities: %w", err)
=======
func convertToGenericAdvisory(advisory RawAdvisory) types.Advisory {
	var vulnerable, patched []string
	if advisory.VulnerableVersions != "" {
		for _, ver := range strings.Split(advisory.VulnerableVersions, "||") {
			vulnerable = append(vulnerable, strings.TrimSpace(ver))
		}
>>>>>>> d8e373e6
	}
	if advisory.PatchedVersions != "" {
		for _, ver := range strings.Split(advisory.PatchedVersions, "||") {
			patched = append(patched, strings.TrimSpace(ver))
		}
	}

	return types.Advisory{
		VulnerableVersions: vulnerable,
		PatchedVersions:    patched,
	}
}

func (vs VulnSrc) Get(pkgName string) ([]types.Advisory, error) {
	advisories, err := vs.dbc.GetAdvisories(vulnerability.NodejsSecurityWg, pkgName)
	if err != nil {
		return nil, xerrors.Errorf("failed to get Node.js vulnerabilities: %w", err)
	}

	return advisories, nil
}<|MERGE_RESOLUTION|>--- conflicted
+++ resolved
@@ -152,11 +152,7 @@
 	adv := convertToGenericAdvisory(advisory)
 	for _, vulnID := range vulnerabilityIDs {
 		// for detecting vulnerabilities
-<<<<<<< HEAD
-		err = vs.dbc.PutAdvisoryDetail(tx, vulnID, advisory.ModuleName, []string{vulnerability.NodejsSecurityWg}, a)
-=======
-		err = vs.dbc.PutAdvisoryDetail(tx, vulnID, vulnerability.NodejsSecurityWg, advisory.ModuleName, adv)
->>>>>>> d8e373e6
+		err = vs.dbc.PutAdvisoryDetail(tx, vulnID, advisory.ModuleName, []string{vulnerability.NodejsSecurityWg}, adv)
 		if err != nil {
 			return xerrors.Errorf("failed to save node advisory: %w", err)
 		}
@@ -188,19 +184,12 @@
 	return nil
 }
 
-<<<<<<< HEAD
-func (vs VulnSrc) Get(pkgName string) ([]Advisory, error) {
-	advisories, err := vs.dbc.ForEachAdvisory([]string{vulnerability.NodejsSecurityWg}, pkgName)
-	if err != nil {
-		return nil, xerrors.Errorf("failed to iterate node vulnerabilities: %w", err)
-=======
 func convertToGenericAdvisory(advisory RawAdvisory) types.Advisory {
 	var vulnerable, patched []string
 	if advisory.VulnerableVersions != "" {
 		for _, ver := range strings.Split(advisory.VulnerableVersions, "||") {
 			vulnerable = append(vulnerable, strings.TrimSpace(ver))
 		}
->>>>>>> d8e373e6
 	}
 	if advisory.PatchedVersions != "" {
 		for _, ver := range strings.Split(advisory.PatchedVersions, "||") {
