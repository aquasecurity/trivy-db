package nvd

import (
	"bytes"
	"encoding/json"
	"io"
	"log"
	"path/filepath"
	"strings"
	"time"

	"github.com/aquasecurity/trivy-db/pkg/types"
	bolt "go.etcd.io/bbolt"
	"golang.org/x/xerrors"

	"github.com/aquasecurity/trivy-db/pkg/db"
	"github.com/aquasecurity/trivy-db/pkg/utils"
	"github.com/aquasecurity/trivy-db/pkg/vulnsrc/vulnerability"
)

const (
<<<<<<< HEAD
	nvdDir              = "nvd"
	rejectVulnerability = "** REJECT **"
=======
	nvdDir = "nvd"
>>>>>>> 3853f69c
)

type VulnSrc struct {
	dbc db.Operation
}

func NewVulnSrc() VulnSrc {
	return VulnSrc{
		dbc: db.Config{},
	}
}

func (vs VulnSrc) Update(dir string) error {
	rootDir := filepath.Join(dir, "vuln-list", nvdDir)

	var items []Item
	buffer := &bytes.Buffer{}
	err := utils.FileWalk(rootDir, func(r io.Reader, _ string) error {
		item := Item{}
		if _, err := buffer.ReadFrom(r); err != nil {
			return xerrors.Errorf("failed to read file: %w", err)
		}
		if err := json.Unmarshal(buffer.Bytes(), &item); err != nil {
			return xerrors.Errorf("failed to decode NVD JSON: %w", err)
		}
		buffer.Reset()
		items = append(items, item)
		return nil
	})
	if err != nil {
		return xerrors.Errorf("error in NVD walk: %w", err)
	}

	if err = vs.save(items); err != nil {
		return xerrors.Errorf("error in NVD save: %w", err)
	}

	return nil
}

func (vs VulnSrc) commit(tx *bolt.Tx, items []Item) error {
	for _, item := range items {
		cveID := item.Cve.Meta.ID
		severity, _ := types.NewSeverity(item.Impact.BaseMetricV2.Severity)
		severityV3, _ := types.NewSeverity(item.Impact.BaseMetricV3.CvssV3.BaseSeverity)

		var references []string
		for _, ref := range item.Cve.References.ReferenceDataList {
			references = append(references, ref.URL)
		}

		var (
			description string
		)
		for _, d := range item.Cve.Description.DescriptionDataList {
			if d.Value != "" {
				description = d.Value
				break
			}
		}
		var cweIDs []string
		for _, data := range item.Cve.ProblemType.ProblemTypeData {
			for _, desc := range data.Description {
				if !strings.HasPrefix(desc.Value, "CWE") {
					continue
				}
				cweIDs = append(cweIDs, desc.Value)
			}
		}

		publishedDate, _ := time.Parse("2006-01-02T15:04Z", item.PublishedDate)
		lastModifiedDate, _ := time.Parse("2006-01-02T15:04Z", item.LastModifiedDate)

		vuln := types.VulnerabilityDetail{
			CvssScore:        item.Impact.BaseMetricV2.CvssV2.BaseScore,
			CvssVector:       item.Impact.BaseMetricV2.CvssV2.VectorString,
			CvssScoreV3:      item.Impact.BaseMetricV3.CvssV3.BaseScore,
			CvssVectorV3:     item.Impact.BaseMetricV3.CvssV3.VectorString,
			Severity:         severity,
			SeverityV3:       severityV3,
			CweIDs:           cweIDs,
			References:       references,
			Title:            "",
			Description:      description,
			PublishedDate:    publishedDate,
			LastModifiedDate: lastModifiedDate,
		}

		if err := vs.dbc.PutVulnerabilityDetail(tx, cveID, vulnerability.Nvd, vuln); err != nil {
			return err
		}
	}
	return nil
}

func (vs VulnSrc) save(items []Item) error {
	log.Println("NVD batch update")
	err := vs.dbc.BatchUpdate(func(tx *bolt.Tx) error {
		return vs.commit(tx, items)
	})
	if err != nil {
		return xerrors.Errorf("error in batch update: %w", err)
	}
	return nil
}<|MERGE_RESOLUTION|>--- conflicted
+++ resolved
@@ -19,12 +19,7 @@
 )
 
 const (
-<<<<<<< HEAD
-	nvdDir              = "nvd"
-	rejectVulnerability = "** REJECT **"
-=======
 	nvdDir = "nvd"
->>>>>>> 3853f69c
 )
 
 type VulnSrc struct {
