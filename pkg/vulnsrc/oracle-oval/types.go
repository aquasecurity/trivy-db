--- conflicted
+++ resolved
@@ -41,14 +41,9 @@
 }
 
 type AffectedPackage struct {
-<<<<<<< HEAD
-	Package Package
-	OSVer   string
-	Arch    string
-=======
 	Package      Package
+	Arch         string
 	FixedVersion string
->>>>>>> 333d808d
 }
 
 type Date struct {
