--- conflicted
+++ resolved
@@ -35,15 +35,12 @@
 		prefix = vulnerability.Erlang
 	case "pub":
 		prefix = vulnerability.Pub
-<<<<<<< HEAD
-	case "bitnami":
-		prefix = vulnerability.Bitnami
-=======
 	case "swift":
 		prefix = vulnerability.Swift
 	case "cocoapods":
 		prefix = vulnerability.Cocoapods
->>>>>>> 2c9c4da5
+	case "bitnami":
+		prefix = vulnerability.Bitnami
 	default:
 		return ""
 	}
