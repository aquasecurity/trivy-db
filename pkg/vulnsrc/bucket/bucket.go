package bucket

import (
	"fmt"
	"strings"

	"github.com/aquasecurity/trivy-db/pkg/types"
	"github.com/aquasecurity/trivy-db/pkg/vulnsrc/vulnerability"
)

const separator = "::"

func Name(ecosystem, dataSource string) string {
	var prefix types.Ecosystem
	switch strings.ToLower(ecosystem) {
	case "go", "golang":
		prefix = vulnerability.Go
	case "maven", "gradle":
		prefix = vulnerability.Maven
	case "npm", "yarn":
		prefix = vulnerability.Npm
	case "packagist", "composer":
		prefix = vulnerability.Composer
	case "pypi", "pip", "pipenv", "poetry":
		prefix = vulnerability.Pip
	case "gem", "bundler", "rubygems":
		prefix = vulnerability.RubyGems
	case "nuget":
		prefix = vulnerability.NuGet
	case "conan":
		prefix = vulnerability.Conan
	case "cargo", "rust":
		prefix = vulnerability.Cargo
<<<<<<< HEAD
	case "pub":
		prefix = vulnerability.Pub
=======
	case "erlang":
		prefix = vulnerability.Erlang
>>>>>>> af78ecb7
	default:
		return ""
	}
	return fmt.Sprintf("%s%s%s", prefix, separator, dataSource)
}<|MERGE_RESOLUTION|>--- conflicted
+++ resolved
@@ -31,13 +31,10 @@
 		prefix = vulnerability.Conan
 	case "cargo", "rust":
 		prefix = vulnerability.Cargo
-<<<<<<< HEAD
+	case "erlang":
+		prefix = vulnerability.Erlang
 	case "pub":
 		prefix = vulnerability.Pub
-=======
-	case "erlang":
-		prefix = vulnerability.Erlang
->>>>>>> af78ecb7
 	default:
 		return ""
 	}
