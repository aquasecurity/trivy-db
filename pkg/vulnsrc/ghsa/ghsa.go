--- conflicted
+++ resolved
@@ -3,14 +3,6 @@
 import (
 	"encoding/json"
 	"fmt"
-<<<<<<< HEAD
-=======
-	"golang.org/x/exp/slices"
-	"golang.org/x/text/cases"
-	"golang.org/x/text/language"
-	"io"
-	"log"
->>>>>>> 4e398f81
 	"path/filepath"
 
 	"golang.org/x/text/cases"
@@ -44,145 +36,81 @@
 	}
 )
 
-<<<<<<< HEAD
 type DatabaseSpecific struct {
 	Severity string `json:"severity"`
 }
 
-func NewVulnSrc() osv.OSV {
-	dataSources := map[types.Ecosystem]types.DataSource{}
-=======
-type VulnSrc struct {
-	dbc              db.Operation
-	cocoapodsUpdater updater
+type GHSA struct{}
+
+func NewVulnSrc() GHSA {
+	return GHSA{}
 }
 
-func NewVulnSrc() VulnSrc {
-	return VulnSrc{
-		dbc:              db.Config{},
-		cocoapodsUpdater: updater{},
-	}
+func (GHSA) Name() types.SourceID {
+	return vulnerability.GHSA
 }
 
-func (vs VulnSrc) Name() types.SourceID {
-	return sourceID
-}
-
-func (vs VulnSrc) Update(dir string) error {
-	rootDir := filepath.Join(dir, "vuln-list", ghsaDir)
-
-	if slices.Contains(ecosystems, vulnerability.Swift) {
-		var err error
-		vs.cocoapodsUpdater, err = newCocoapodsParser(dir, vs.dbc)
-		if err != nil {
-			return xerrors.Errorf("failed to init cocoapods updater: %w", err)
-		}
-	}
-
->>>>>>> 4e398f81
+func (GHSA) Update(root string) error {
+	dataSources := map[types.Ecosystem]types.DataSource{}
 	for _, ecosystem := range ecosystems {
-		dataSources[ecosystem] = types.DataSource{
+		src := types.DataSource{
 			ID:   sourceID,
 			Name: fmt.Sprintf(platformFormat, cases.Title(language.English).String(string(ecosystem))),
 			URL:  fmt.Sprintf("https://github.com/advisories?query=type%%3Areviewed+ecosystem%%3A%s", ecosystem),
 		}
+		dataSources[ecosystem] = src
+
+		// CocoaPods' vulnerability detection uses the Swift advisories.
+		if ecosystem == vulnerability.Swift {
+			dataSources[vulnerability.Cocoapods] = src
+		}
 	}
-	return osv.New(ghsaDir, sourceID, dataSources, &transformer{})
+
+	t, err := newTransformer(root)
+	if err != nil {
+		return xerrors.Errorf("transformer error: %w", err)
+	}
+
+	return osv.New(ghsaDir, sourceID, dataSources, t).Update(root)
 }
 
-type transformer struct{}
+type transformer struct {
+	// cocoaPodsSpecs is a map of Swift git URLs to CocoaPods package names.
+	cocoaPodsSpecs map[string][]string
+}
 
-func (*transformer) TransformAdvisories(advisories []osv.Advisory, entry osv.Entry) ([]osv.Advisory, error) {
+func newTransformer(root string) (*transformer, error) {
+	cocoaPodsSpecs, err := walkCocoaPodsSpecs(root)
+	if err != nil {
+		return nil, xerrors.Errorf("CocoaPods spec error: %w", err)
+	}
+	return &transformer{
+		cocoaPodsSpecs: cocoaPodsSpecs,
+	}, nil
+}
+
+func (t *transformer) TransformAdvisories(advisories []osv.Advisory, entry osv.Entry) ([]osv.Advisory, error) {
 	var specific DatabaseSpecific
 	if err := json.Unmarshal(entry.DatabaseSpecific, &specific); err != nil {
 		return nil, xerrors.Errorf("JSON decode error: %w", err)
 	}
 
-<<<<<<< HEAD
 	severity := convertSeverity(specific.Severity)
-	for i := range advisories {
+	for i, adv := range advisories {
 		advisories[i].Severity = severity
-=======
-	if ecosystem == vulnerability.Swift {
-		if err = vs.cocoapodsUpdater.putDataSource(tx); err != nil {
-			return xerrors.Errorf("failed to put cocoapods data source: %w", err)
+
+		// Replace a git URL with a CocoaPods package name in a Swift vulnerability
+		// and store it as a CocoaPods vulnerability.
+		if adv.Ecosystem == vulnerability.Swift {
+			adv.Severity = severity
+			adv.Ecosystem = vulnerability.Cocoapods
+			for _, pkgName := range t.cocoaPodsSpecs[adv.PkgName] {
+				adv.PkgName = pkgName
+				advisories = append(advisories, adv)
+			}
 		}
 	}
 
-	for _, entry := range entries {
-		if entry.Advisory.WithdrawnAt != "" {
-			continue
-		}
-
-		var pvs, avs []string
-		for _, va := range entry.Versions {
-			// e.g. GHSA-r4x3-g983-9g48 PatchVersion has "<" operator
-			if strings.HasPrefix(va.FirstPatchedVersion.Identifier, "<") {
-				va.VulnerableVersionRange = fmt.Sprintf(
-					"%s, %s",
-					va.VulnerableVersionRange,
-					va.FirstPatchedVersion.Identifier,
-				)
-				va.FirstPatchedVersion.Identifier = strings.TrimPrefix(va.FirstPatchedVersion.Identifier, "< ")
-			}
-
-			if va.FirstPatchedVersion.Identifier != "" {
-				pvs = append(pvs, va.FirstPatchedVersion.Identifier)
-			}
-			avs = append(avs, va.VulnerableVersionRange)
-		}
-
-		vulnID := entry.Advisory.GhsaId
-		for _, identifier := range entry.Advisory.Identifiers {
-			if identifier.Type == "CVE" && identifier.Value != "" {
-				vulnID = identifier.Value
-			}
-		}
-		vulnID = strings.TrimSpace(vulnID)
-
-		a := types.Advisory{
-			PatchedVersions:    pvs,
-			VulnerableVersions: avs,
-		}
-
-		pkgName := vulnerability.NormalizePkgName(ecosystem, entry.Package.Name)
-
-		err = vs.dbc.PutAdvisoryDetail(tx, vulnID, pkgName, []string{bucketName}, a)
-		if err != nil {
-			return xerrors.Errorf("failed to save GHSA: %w", err)
-		}
-
-		if ecosystem == vulnerability.Swift {
-			if err = vs.cocoapodsUpdater.putAdvisoryDetail(tx, a, vulnID, pkgName); err != nil {
-				return xerrors.Errorf("failed to save GHSA Cocoapods spec: %w", err)
-			}
-		}
-
-		var references []string
-		for _, ref := range entry.Advisory.References {
-			references = append(references, ref.Url)
-		}
-
-		vuln := types.VulnerabilityDetail{
-			ID:           vulnID,
-			Severity:     severityFromThreat(entry.Severity),
-			References:   references,
-			Title:        entry.Advisory.Summary,
-			Description:  entry.Advisory.Description,
-			CvssScoreV3:  entry.Advisory.CVSS.Score,
-			CvssVectorV3: entry.Advisory.CVSS.VectorString,
-		}
-
-		if err = vs.dbc.PutVulnerabilityDetail(tx, vulnID, vulnerability.GHSA, vuln); err != nil {
-			return xerrors.Errorf("failed to save GHSA vulnerability detail: %w", err)
-		}
-
-		// for optimization
-		if err = vs.dbc.PutVulnerabilityID(tx, vulnID); err != nil {
-			return xerrors.Errorf("failed to save the vulnerability ID: %w", err)
-		}
->>>>>>> 4e398f81
-	}
 	return advisories, nil
 }
 
