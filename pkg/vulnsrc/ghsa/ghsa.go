package ghsa

import (
	"encoding/json"
	"fmt"
	"golang.org/x/text/cases"
	"golang.org/x/text/language"
	"io"
	"log"
	"path/filepath"
	"strings"

	bolt "go.etcd.io/bbolt"
	"golang.org/x/xerrors"

	"github.com/aquasecurity/trivy-db/pkg/db"
	"github.com/aquasecurity/trivy-db/pkg/types"
	"github.com/aquasecurity/trivy-db/pkg/utils"
	"github.com/aquasecurity/trivy-db/pkg/vulnsrc/bucket"
	"github.com/aquasecurity/trivy-db/pkg/vulnsrc/vulnerability"
)

const ghsaDir = "ghsa"

var (
	sourceID   = vulnerability.GHSA
	ecosystems = []types.Ecosystem{
		vulnerability.Composer,
		vulnerability.Go,
		vulnerability.Maven,
		vulnerability.Npm,
		vulnerability.NuGet,
		vulnerability.Pip,
		vulnerability.RubyGems,
		vulnerability.Rust,
<<<<<<< HEAD
		vulnerability.Pub,
=======
		vulnerability.Erlang,
>>>>>>> af78ecb7
	}
	platformFormat = "GitHub Security Advisory %s"
)

type VulnSrc struct {
	dbc db.Operation
}

func NewVulnSrc() VulnSrc {
	return VulnSrc{
		dbc: db.Config{},
	}
}

func (vs VulnSrc) Name() types.SourceID {
	return sourceID
}

func (vs VulnSrc) Update(dir string) error {
	rootDir := filepath.Join(dir, "vuln-list", ghsaDir)

	for _, ecosystem := range ecosystems {
		var entries []Entry
		err := utils.FileWalk(filepath.Join(rootDir, string(ecosystem)), func(r io.Reader, path string) error {
			var entry Entry
			if err := json.NewDecoder(r).Decode(&entry); err != nil {
				return xerrors.Errorf("failed to decode GHSA: %w", err)
			}
			entries = append(entries, entry)
			return nil
		})
		if err != nil {
			return xerrors.Errorf("error in GHSA walk: %w", err)
		}

		if err = vs.save(ecosystem, entries); err != nil {
			return xerrors.Errorf("error in GHSA save: %w", err)
		}
	}

	return nil
}

func (vs VulnSrc) save(ecosystem types.Ecosystem, entries []Entry) error {
	log.Printf("Saving GHSA %s", ecosystem)
	err := vs.dbc.BatchUpdate(func(tx *bolt.Tx) error {
		return vs.commit(tx, ecosystem, entries)
	})
	if err != nil {
		return xerrors.Errorf("error in batch update: %w", err)
	}

	return nil
}

func (vs VulnSrc) commit(tx *bolt.Tx, ecosystem types.Ecosystem, entries []Entry) error {
	ecosystemName := cases.Title(language.English).String(string(ecosystem))
	sourceName := fmt.Sprintf(platformFormat, ecosystemName)
	bucketName := bucket.Name(string(ecosystem), sourceName)
	err := vs.dbc.PutDataSource(tx, bucketName, types.DataSource{
		ID:   sourceID,
		Name: sourceName,
		URL:  fmt.Sprintf("https://github.com/advisories?query=type%%3Areviewed+ecosystem%%3A%s", ecosystem),
	})
	if err != nil {
		return xerrors.Errorf("failed to put data source: %w", err)
	}

	for _, entry := range entries {
		if entry.Advisory.WithdrawnAt != "" {
			continue
		}
		var pvs, avs []string
		for _, va := range entry.Versions {
			// e.g. GHSA-r4x3-g983-9g48 PatchVersion has "<" operator
			if strings.HasPrefix(va.FirstPatchedVersion.Identifier, "<") {
				va.VulnerableVersionRange = fmt.Sprintf(
					"%s, %s",
					va.VulnerableVersionRange,
					va.FirstPatchedVersion.Identifier,
				)
				va.FirstPatchedVersion.Identifier = strings.TrimPrefix(va.FirstPatchedVersion.Identifier, "< ")
			}

			if va.FirstPatchedVersion.Identifier != "" {
				pvs = append(pvs, va.FirstPatchedVersion.Identifier)
			}
			avs = append(avs, va.VulnerableVersionRange)
		}

		vulnID := entry.Advisory.GhsaId
		for _, identifier := range entry.Advisory.Identifiers {
			if identifier.Type == "CVE" && identifier.Value != "" {
				vulnID = identifier.Value
			}
		}
		vulnID = strings.TrimSpace(vulnID)

		a := types.Advisory{
			PatchedVersions:    pvs,
			VulnerableVersions: avs,
		}

		pkgName := vulnerability.NormalizePkgName(ecosystem, entry.Package.Name)
		// ghsa doesn't have valid module name
		// We are currently using `govuln` to detect vulnerabilities in `go`
		// But `govuln` doesn't have severity and some other vulnerability details
		// We will use `ghsa` vulnerability details for `govuln`
		if ecosystem != vulnerability.Go {
			err = vs.dbc.PutAdvisoryDetail(tx, vulnID, pkgName, []string{bucketName}, a)
			if err != nil {
				return xerrors.Errorf("failed to save GHSA: %w", err)
			}
		}

		var references []string
		for _, ref := range entry.Advisory.References {
			references = append(references, ref.Url)
		}

		vuln := types.VulnerabilityDetail{
			ID:           vulnID,
			Severity:     severityFromThreat(entry.Severity),
			References:   references,
			Title:        entry.Advisory.Summary,
			Description:  entry.Advisory.Description,
			CvssScoreV3:  entry.Advisory.CVSS.Score,
			CvssVectorV3: entry.Advisory.CVSS.VectorString,
		}

		if err = vs.dbc.PutVulnerabilityDetail(tx, vulnID, vulnerability.GHSA, vuln); err != nil {
			return xerrors.Errorf("failed to save GHSA vulnerability detail: %w", err)
		}

		// for optimization
		if err = vs.dbc.PutVulnerabilityID(tx, vulnID); err != nil {
			return xerrors.Errorf("failed to save the vulnerability ID: %w", err)
		}
	}

	return nil
}

func severityFromThreat(urgency string) types.Severity {
	switch urgency {
	case "LOW":
		return types.SeverityLow
	case "MODERATE":
		return types.SeverityMedium
	case "HIGH":
		return types.SeverityHigh
	case "CRITICAL":
		return types.SeverityCritical
	default:
		return types.SeverityUnknown
	}
}<|MERGE_RESOLUTION|>--- conflicted
+++ resolved
@@ -33,11 +33,8 @@
 		vulnerability.Pip,
 		vulnerability.RubyGems,
 		vulnerability.Rust,
-<<<<<<< HEAD
+		vulnerability.Erlang,
 		vulnerability.Pub,
-=======
-		vulnerability.Erlang,
->>>>>>> af78ecb7
 	}
 	platformFormat = "GitHub Security Advisory %s"
 )
