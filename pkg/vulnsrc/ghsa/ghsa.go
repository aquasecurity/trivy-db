package ghsa

import (
	"encoding/json"
	"fmt"
	"io"
	"log"
	"path/filepath"
	"strings"

	bolt "go.etcd.io/bbolt"
	"golang.org/x/xerrors"

	"github.com/aquasecurity/trivy-db/pkg/db"
	"github.com/aquasecurity/trivy-db/pkg/types"
	"github.com/aquasecurity/trivy-db/pkg/utils"
	"github.com/aquasecurity/trivy-db/pkg/vulnsrc/bucket"
	"github.com/aquasecurity/trivy-db/pkg/vulnsrc/vulnerability"
)

const ghsaDir = "ghsa"

var (
	sourceID   = vulnerability.GHSA
	ecosystems = []types.Ecosystem{
		vulnerability.Composer,
		vulnerability.Maven,
		vulnerability.Npm,
		vulnerability.NuGet,
		vulnerability.Pip,
		vulnerability.RubyGems,
	}
	platformFormat = "GitHub Security Advisory %s"
)

type VulnSrc struct {
	dbc db.Operation
}

func NewVulnSrc() VulnSrc {
	return VulnSrc{
		dbc: db.Config{},
	}
}

func (vs VulnSrc) Name() types.SourceID {
	return sourceID
}

func (vs VulnSrc) Update(dir string) error {
	rootDir := filepath.Join(dir, "vuln-list", ghsaDir)

	for _, ecosystem := range ecosystems {
		var entries []Entry
		err := utils.FileWalk(filepath.Join(rootDir, string(ecosystem)), func(r io.Reader, path string) error {
			var entry Entry
			if err := json.NewDecoder(r).Decode(&entry); err != nil {
				return xerrors.Errorf("failed to decode GHSA: %w", err)
			}
			entries = append(entries, entry)
			return nil
		})
		if err != nil {
			return xerrors.Errorf("error in GHSA walk: %w", err)
		}

		if err = vs.save(ecosystem, entries); err != nil {
			return xerrors.Errorf("error in GHSA save: %w", err)
		}
	}

	return nil
}

func (vs VulnSrc) save(ecosystem types.Ecosystem, entries []Entry) error {
	log.Printf("Saving GHSA %s", ecosystem)
	err := vs.dbc.BatchUpdate(func(tx *bolt.Tx) error {
		return vs.commit(tx, ecosystem, entries)
	})
	if err != nil {
		return xerrors.Errorf("error in batch update: %w", err)
	}

	return nil
}

func (vs VulnSrc) commit(tx *bolt.Tx, ecosystem types.Ecosystem, entries []Entry) error {
	sourceName := fmt.Sprintf(platformFormat, strings.Title(string(ecosystem)))
	bucketName := bucket.Name(string(ecosystem), sourceName)
	err := vs.dbc.PutDataSource(tx, bucketName, types.DataSource{
		ID:   sourceID,
		Name: sourceName,
		URL:  fmt.Sprintf("https://github.com/advisories?query=type%%3Areviewed+ecosystem%%3A%s", ecosystem),
	})
	if err != nil {
		return xerrors.Errorf("failed to put data source: %w", err)
	}

	for _, entry := range entries {
		if entry.Advisory.WithdrawnAt != "" {
			continue
		}
		var pvs, avs []string
		for _, va := range entry.Versions {
			// e.g. GHSA-r4x3-g983-9g48 PatchVersion has "<" operator
			if strings.HasPrefix(va.FirstPatchedVersion.Identifier, "<") {
				va.VulnerableVersionRange = fmt.Sprintf(
					"%s, %s",
					va.VulnerableVersionRange,
					va.FirstPatchedVersion.Identifier,
				)
				va.FirstPatchedVersion.Identifier = strings.TrimPrefix(va.FirstPatchedVersion.Identifier, "< ")
			}

			if va.FirstPatchedVersion.Identifier != "" {
				pvs = append(pvs, va.FirstPatchedVersion.Identifier)
			}
			avs = append(avs, va.VulnerableVersionRange)
		}

		vulnID := entry.Advisory.GhsaId
		for _, identifier := range entry.Advisory.Identifiers {
			if identifier.Type == "CVE" && identifier.Value != "" {
				vulnID = identifier.Value
			}
		}
		vulnID = strings.TrimSpace(vulnID)

		a := types.Advisory{
			PatchedVersions:    pvs,
			VulnerableVersions: avs,
		}

		pkgName := vulnerability.NormalizePkgName(ecosystem, entry.Package.Name)
		err = vs.dbc.PutAdvisoryDetail(tx, vulnID, pkgName, []string{bucketName}, a)
		if err != nil {
			return xerrors.Errorf("failed to save GHSA: %w", err)
		}

		var references []string
		for _, ref := range entry.Advisory.References {
			references = append(references, ref.Url)
		}

		vuln := types.VulnerabilityDetail{
<<<<<<< HEAD
			ID:           vulnID,
			Severity:     severityFromThreat(ghsa.Severity),
			References:   references,
			Title:        ghsa.Advisory.Summary,
			Description:  ghsa.Advisory.Description,
			CvssScoreV3:  ghsa.Advisory.CVSS.Score,
			CvssVectorV3: ghsa.Advisory.CVSS.VectorString,
=======
			ID:          vulnID,
			Severity:    severityFromThreat(entry.Severity),
			References:  references,
			Title:       entry.Advisory.Summary,
			Description: entry.Advisory.Description,
>>>>>>> df65ebde
		}

		if err = vs.dbc.PutVulnerabilityDetail(tx, vulnID, vulnerability.GHSA, vuln); err != nil {
			return xerrors.Errorf("failed to save GHSA vulnerability detail: %w", err)
		}

		// for optimization
		if err = vs.dbc.PutVulnerabilityID(tx, vulnID); err != nil {
			return xerrors.Errorf("failed to save the vulnerability ID: %w", err)
		}
	}

	return nil
}

func severityFromThreat(urgency string) types.Severity {
	switch urgency {
	case "LOW":
		return types.SeverityLow
	case "MODERATE":
		return types.SeverityMedium
	case "HIGH":
		return types.SeverityHigh
	case "CRITICAL":
		return types.SeverityCritical
	default:
		return types.SeverityUnknown
	}
}<|MERGE_RESOLUTION|>--- conflicted
+++ resolved
@@ -143,21 +143,13 @@
 		}
 
 		vuln := types.VulnerabilityDetail{
-<<<<<<< HEAD
 			ID:           vulnID,
-			Severity:     severityFromThreat(ghsa.Severity),
+			Severity:     severityFromThreat(entry.Severity),
 			References:   references,
-			Title:        ghsa.Advisory.Summary,
-			Description:  ghsa.Advisory.Description,
-			CvssScoreV3:  ghsa.Advisory.CVSS.Score,
-			CvssVectorV3: ghsa.Advisory.CVSS.VectorString,
-=======
-			ID:          vulnID,
-			Severity:    severityFromThreat(entry.Severity),
-			References:  references,
-			Title:       entry.Advisory.Summary,
-			Description: entry.Advisory.Description,
->>>>>>> df65ebde
+			Title:        entry.Advisory.Summary,
+			Description:  entry.Advisory.Description,
+			CvssScoreV3:  entry.Advisory.CVSS.Score,
+			CvssVectorV3: entry.Advisory.CVSS.VectorString,
 		}
 
 		if err = vs.dbc.PutVulnerabilityDetail(tx, vulnID, vulnerability.GHSA, vuln); err != nil {
