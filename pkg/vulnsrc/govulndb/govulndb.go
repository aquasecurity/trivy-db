--- conflicted
+++ resolved
@@ -32,22 +32,15 @@
 }
 
 func (VulnDB) Update(root string) error {
-<<<<<<< HEAD
-	dataSources := map[osv.Ecosystem]types.DataSource{
-		osv.Ecosystem{
-			Name: vulnerability.Go,
-		}: {
-=======
 	dataSources := map[ecosystem.Type]types.DataSource{
 		ecosystem.Go: {
->>>>>>> e96046ef
 			ID:   sourceID,
 			Name: "The Go Vulnerability Database",
 			URL:  "https://pkg.go.dev/vuln/",
 		},
 	}
 
-	return osv.New(osvDir, sourceID, dataSources, osv.WithTransformer(&transformer{})).Update(root)
+	return osv.New(osvDir, sourceID, dataSources, &transformer{}).Update(root)
 }
 
 type transformer struct{}
