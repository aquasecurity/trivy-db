--- conflicted
+++ resolved
@@ -145,11 +145,7 @@
 	pkgName := item.Module
 
 	for _, vulnID := range vulnIDs {
-<<<<<<< HEAD
-		err := vs.dbc.PutAdvisoryDetail(tx, vulnID, pkgName, []string{prefixedBucketName}, a)
-=======
-		err := vs.dbc.PutAdvisoryDetail(tx, vulnID, bktName, pkgName, a)
->>>>>>> d8e373e6
+		err := vs.dbc.PutAdvisoryDetail(tx, vulnID, pkgName, []string{bktName}, a)
 		if err != nil {
 			return xerrors.Errorf("failed to save go-vulndb advisory: %w", err)
 		}
