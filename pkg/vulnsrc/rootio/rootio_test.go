package rootio_test

import (
	"path/filepath"
	"testing"

	"github.com/stretchr/testify/assert"

	"github.com/aquasecurity/trivy-db/pkg/db"
	"github.com/aquasecurity/trivy-db/pkg/types"
	"github.com/aquasecurity/trivy-db/pkg/vulnsrc/rootio"
	"github.com/aquasecurity/trivy-db/pkg/vulnsrc/vulnerability"
	"github.com/aquasecurity/trivy-db/pkg/vulnsrctest"
)

func TestVulnSrc_Update(t *testing.T) {
	tests := []struct {
		name       string
		dir        string
		wantValues []vulnsrctest.WantValues
		noBuckets  [][]string
		wantErr    string
	}{
		{
			name: "happy path",
			dir:  filepath.Join("testdata", "happy"),
			wantValues: []vulnsrctest.WantValues{
				{
					Key: []string{
						"data-source",
						"root.io debian 12",
					},
					Value: types.DataSource{
						ID:     vulnerability.RootIO,
						Name:   "Root.io Security Patches (debian)",
						URL:    "https://api.root.io/external/patch_feed",
						BaseID: vulnerability.Debian,
					},
				},
				{
					Key: []string{
						"advisory-detail",
						"CVE-2025-29088",
						"root.io debian 12",
						"sqlite3",
					},
					Value: types.Advisory{
						VulnerableVersions: []string{"<3.40.1-2+deb12u1.root.io.2"},
						PatchedVersions:    []string{"3.40.1-2+deb12u1.root.io.2"},
					},
				},
				{
					Key: []string{
						"vulnerability-id",
						"CVE-2025-29088",
					},
					Value: map[string]any{},
				},
				{
					Key: []string{
						"data-source",
						"root.io alpine 3.17",
					},
					Value: types.DataSource{
						ID:     vulnerability.RootIO,
						Name:   "Root.io Security Patches (alpine)",
						URL:    "https://api.root.io/external/patch_feed",
						BaseID: vulnerability.Alpine,
					},
				},
				{
					Key: []string{
						"advisory-detail",
						"CVE-2023-46853",
						"root.io alpine 3.17",
						"memcached",
					},
					Value: types.Advisory{
						VulnerableVersions: []string{"<1.6.17-r00071"},
						PatchedVersions:    []string{"1.6.17-r00071"},
					},
				},
				{
					Key: []string{
						"vulnerability-id",
						"CVE-2023-46853",
					},
					Value: map[string]any{},
				},
				{
					Key: []string{
						"data-source",
						"root.io ubuntu 22.04",
					},
					Value: types.DataSource{
						ID:     vulnerability.RootIO,
						Name:   "Root.io Security Patches (ubuntu)",
						URL:    "https://api.root.io/external/patch_feed",
						BaseID: vulnerability.Ubuntu,
					},
				},
				{
					Key: []string{
						"advisory-detail",
						"CVE-2023-29383",
						"root.io ubuntu 22.04",
						"shadow",
					},
					Value: types.Advisory{
						VulnerableVersions: []string{"<1:4.8.1-2ubuntu2.2.root.io.2"},
						PatchedVersions:    []string{"1:4.8.1-2ubuntu2.2.root.io.2"},
					},
				},
				{
					Key: []string{
						"vulnerability-id",
						"CVE-2023-29383",
					},
					Value: map[string]any{},
				},
			},
		},
		{
			name: "happy path with unsupported OS",
			dir:  filepath.Join("testdata", "unsupported-os"),
			noBuckets: [][]string{
				{"advisory-detail"},
				{"vulnerability-id"},
				{"vulnerability-detail"},
			},
		},
		{
			name:    "sad path - invalid JSON",
			dir:     filepath.Join("testdata", "sad"),
			wantErr: "json decode error",
		},
	}

	for _, tt := range tests {
		t.Run(tt.name, func(t *testing.T) {
			vs := rootio.NewVulnSrc()
			vulnsrctest.TestUpdate(t, vs, vulnsrctest.TestUpdateArgs{
				Dir:        tt.dir,
				WantValues: tt.wantValues,
				NoBuckets:  tt.noBuckets,
				WantErr:    tt.wantErr,
			})
		})
	}
}

func TestVulnSrc_Get(t *testing.T) {
	type args struct {
		osVer   string
		pkgName string
		arch    string
	}
	tests := []struct {
		name     string
		baseOS   types.SourceID
		fixtures []string
		args     args
		want     []types.Advisory
		wantErr  string
	}{
		{
			name:   "only Root.io debian advisories",
			baseOS: vulnerability.Debian,
			fixtures: []string{
				"testdata/fixtures/happy.yaml",
				"testdata/fixtures/data-source.yaml",
			},
			args: args{
				osVer:   "11",
				pkgName: "openssl",
				arch:    "amd64",
			},
			want: []types.Advisory{
				{
					VulnerabilityID:    "CVE-2023-0464",
					VulnerableVersions: []string{">=1.1.1, <1.1.1t"},
					PatchedVersions:    []string{"1.1.1t-1+deb11u2"},
					DataSource: &types.DataSource{
						ID:     vulnerability.RootIO,
						BaseID: vulnerability.Debian,
						Name:   "Root.io Security Patches (debian)",
						URL:    "https://api.root.io/external/patch_feed",
					},
				},
			},
		},
		{
			name:   "only Root.io debian advisories (with fixed version by Root.io and Debian)",
			baseOS: vulnerability.Debian,
			fixtures: []string{
				"testdata/fixtures/happy.yaml",
				"testdata/fixtures/data-source.yaml",
			},
			args: args{
				osVer:   "12",
				pkgName: "openssl",
				arch:    "amd64",
			},
			want: []types.Advisory{
				{
					VulnerabilityID: "CVE-2024-13176",
					VulnerableVersions: []string{
						"<3.0.15-1~deb12u1.root.io.1",
						">3.0.15-1~deb12u1.root.io.1 <3.0.16-1~deb12u1",
					},
					PatchedVersions: []string{
						"3.0.15-1~deb12u1.root.io.1",
						"3.0.16-1~deb12u1",
					},
					DataSource: &types.DataSource{
						ID:     vulnerability.RootIO,
						BaseID: vulnerability.Debian,
						Name:   "Root.io Security Patches (debian)",
						URL:    "https://api.root.io/external/patch_feed",
					},
				},
			},
		},
		{
			name:   "only Root.io ubuntu advisories",
			baseOS: vulnerability.Ubuntu,
			fixtures: []string{
				"testdata/fixtures/happy.yaml",
				"testdata/fixtures/data-source.yaml",
			},
			args: args{
				osVer:   "20.04",
				pkgName: "nginx",
				arch:    "amd64",
			},
			want: []types.Advisory{
				{
					VulnerabilityID:    "CVE-2023-44487",
					VulnerableVersions: []string{"<1.22.1-9+deb12u2.root.io.1"},
					PatchedVersions:    []string{"1.22.1-9+deb12u2.root.io.1"},
					DataSource: &types.DataSource{
						ID:     vulnerability.RootIO,
						BaseID: vulnerability.Ubuntu,
						Name:   "Root.io Security Patches (ubuntu)",
						URL:    "https://api.root.io/external/patch_feed",
					},
				},
			},
		},
		{
			name:   "only Root.io alpine advisories",
			baseOS: vulnerability.Alpine,
			fixtures: []string{
				"testdata/fixtures/happy.yaml",
				"testdata/fixtures/data-source.yaml",
			},
			args: args{
				osVer:   "3.19",
				pkgName: "less",
				arch:    "amd64",
			},
			want: []types.Advisory{
				{
					VulnerabilityID:    "CVE-2024-32487",
					VulnerableVersions: []string{"<643-r00072"},
					PatchedVersions:    []string{"643-r00072"},
					DataSource: &types.DataSource{
						ID:     vulnerability.RootIO,
						BaseID: vulnerability.Alpine,
						Name:   "Root.io Security Patches (alpine)",
						URL:    "https://api.root.io/external/patch_feed",
					},
				},
			},
		},
		{
			name:   "Root.io and Debian have advisories",
			baseOS: vulnerability.Debian,
			fixtures: []string{
				"testdata/fixtures/happy.yaml",
				"testdata/fixtures/data-source.yaml",
			},
			args: args{
				osVer:   "11",
				pkgName: "pam",
				arch:    "amd64",
			},
			want: []types.Advisory{
				{
					// Debian has no fixed version
					VulnerabilityID:    "CVE-2024-10041",
					VulnerableVersions: []string{"<1.5.2-6+deb12u1.root.io.3"},
					PatchedVersions:    []string{"1.5.2-6+deb12u1.root.io.3"},
					Severity:           types.SeverityMedium,
					DataSource: &types.DataSource{
						ID:     vulnerability.RootIO,
						BaseID: vulnerability.Debian,
						Name:   "Root.io Security Patches (debian)",
						URL:    "https://api.root.io/external/patch_feed",
					},
				},
				{
					// Debian has fixed version
					VulnerabilityID:    "CVE-2024-22365",
					VulnerableVersions: []string{"<1.5.2-6+deb12u1.root.io.3"},
					PatchedVersions:    []string{"1.5.2-6+deb12u1.root.io.3"},
					DataSource: &types.DataSource{
						ID:     vulnerability.RootIO,
						BaseID: vulnerability.Debian,
						Name:   "Root.io Security Patches (debian)",
						URL:    "https://api.root.io/external/patch_feed",
					},
				},
			},
		},
		{
			name:   "only debian advisories",
			baseOS: vulnerability.Debian,
			fixtures: []string{
				"testdata/fixtures/happy.yaml",
				"testdata/fixtures/data-source.yaml",
			},
			args: args{
				osVer:   "10",
				pkgName: "pam",
				arch:    "amd64",
			},
			want: []types.Advisory{
				{
					VulnerabilityID: "CVE-2024-10041",
					Status:          types.StatusAffected,
					Severity:        types.SeverityLow,
					DataSource: &types.DataSource{
						ID:   vulnerability.Debian,
						Name: "Debian Security Tracker",
						URL:  "https://salsa.debian.org/security-tracker-team/security-tracker",
					},
				},
				{
					VulnerabilityID:    "CVE-2024-22365",
					VulnerableVersions: []string{"<1.5.2-6+deb12u2"},
					PatchedVersions:    []string{"1.5.2-6+deb12u2"},
					DataSource: &types.DataSource{
						ID:   vulnerability.Debian,
						Name: "Debian Security Tracker",
						URL:  "https://salsa.debian.org/security-tracker-team/security-tracker",
					},
				},
			},
		},
		{
			name:     "Root.io and Debian don't have advisories",
			baseOS:   vulnerability.Debian,
			fixtures: []string{"testdata/fixtures/broken.yaml"},
			args: args{
				osVer:   "12",
				pkgName: "openssl",
				arch:    "amd64",
			},
		},
		{
			name:     "broken bucket",
			baseOS:   vulnerability.Debian,
			fixtures: []string{"testdata/fixtures/broken.yaml"},
			args: args{
				osVer:   "11",
				pkgName: "openssl",
				arch:    "amd64",
			},
			wantErr: "failed to get advisories",
		},
		{
			name:     "only Root.io rocky advisories",
			baseOS:   vulnerability.Rocky,
			fixtures: []string{"testdata/fixtures/happy.yaml"},
			args: args{
				osVer:   "8",
				pkgName: "openssl",
				arch:    "amd64",
			},
			want: []types.Advisory{
				{
					VulnerabilityID:    "CVE-2023-0464",
					VulnerableVersions: []string{"<1.1.1k-7.el8_6.root.io.1"},
					PatchedVersions:    []string{"1.1.1k-7.el8_6.root.io.1"},
				},
				{
					VulnerabilityID:    "CVE-2024-13176",
					VulnerableVersions: []string{"<3.0.7-1.el8.root.io.2"},
					PatchedVersions:    []string{"3.0.7-1.el8.root.io.2"},
				},
			},
		},
		{
			name:     "Root.io and Rocky have advisories",
			baseOS:   vulnerability.Rocky,
			fixtures: []string{"testdata/fixtures/happy.yaml"},
			args: args{
				osVer:   "8",
				pkgName: "openssl",
				arch:    "arm64",
			},
			want: []types.Advisory{
				{
					VulnerabilityID:    "CVE-2023-0464",
					VulnerableVersions: []string{"<1.1.1k-7.el8_6.root.io.1"},
					PatchedVersions:    []string{"1.1.1k-7.el8_6.root.io.1"},
				},
				{
					VulnerabilityID:    "CVE-2024-13176",
					VulnerableVersions: []string{"<3.0.7-1.el8.root.io.2"},
					PatchedVersions:    []string{"3.0.7-1.el8.root.io.2"},
				},
			},
		},
		{
			name:     "only rocky advisories (no Root.io)",
			baseOS:   vulnerability.Rocky,
			fixtures: []string{"testdata/fixtures/happy.yaml"},
			args: args{
				osVer:   "9",
				pkgName: "openssl",
				arch:    "amd64",
			},
			want: []types.Advisory{
				{
					VulnerabilityID: "CVE-2023-0464",
					Status:          types.StatusUnknown,
					DataSource:      &types.DataSource{},
				},
				{
					VulnerabilityID: "CVE-2024-13176",
					Status:          types.StatusUnknown,
					DataSource:      &types.DataSource{},
				},
			},
		},
	}

	for _, tt := range tests {
		t.Run(tt.name, func(t *testing.T) {
			vs := rootio.NewVulnSrcGetter(tt.baseOS)
			vulnsrctest.TestGet(t, vs, vulnsrctest.TestGetArgs{
				Fixtures:   tt.fixtures,
				WantValues: tt.want,
<<<<<<< HEAD
				Release:    tt.args.osVer,
				PkgName:    tt.args.pkgName,
				Arch:       tt.args.arch,
				WantErr:    tt.wantErr,
=======
				GetParams: db.GetParams{
					Release: tt.args.osVer,
					PkgName: tt.args.pkgName,
				},
				WantErr: tt.wantErr,
>>>>>>> a897efc9
			})
		})
	}
}

func TestVulnSrc_Name(t *testing.T) {
	vs := rootio.NewVulnSrc()
	assert.Equal(t, vulnerability.RootIO, vs.Name())
}<|MERGE_RESOLUTION|>--- conflicted
+++ resolved
@@ -153,7 +153,6 @@
 	type args struct {
 		osVer   string
 		pkgName string
-		arch    string
 	}
 	tests := []struct {
 		name     string
@@ -173,7 +172,6 @@
 			args: args{
 				osVer:   "11",
 				pkgName: "openssl",
-				arch:    "amd64",
 			},
 			want: []types.Advisory{
 				{
@@ -199,7 +197,6 @@
 			args: args{
 				osVer:   "12",
 				pkgName: "openssl",
-				arch:    "amd64",
 			},
 			want: []types.Advisory{
 				{
@@ -231,7 +228,6 @@
 			args: args{
 				osVer:   "20.04",
 				pkgName: "nginx",
-				arch:    "amd64",
 			},
 			want: []types.Advisory{
 				{
@@ -257,7 +253,6 @@
 			args: args{
 				osVer:   "3.19",
 				pkgName: "less",
-				arch:    "amd64",
 			},
 			want: []types.Advisory{
 				{
@@ -283,7 +278,6 @@
 			args: args{
 				osVer:   "11",
 				pkgName: "pam",
-				arch:    "amd64",
 			},
 			want: []types.Advisory{
 				{
@@ -323,7 +317,6 @@
 			args: args{
 				osVer:   "10",
 				pkgName: "pam",
-				arch:    "amd64",
 			},
 			want: []types.Advisory{
 				{
@@ -355,7 +348,6 @@
 			args: args{
 				osVer:   "12",
 				pkgName: "openssl",
-				arch:    "amd64",
 			},
 		},
 		{
@@ -365,7 +357,6 @@
 			args: args{
 				osVer:   "11",
 				pkgName: "openssl",
-				arch:    "amd64",
 			},
 			wantErr: "failed to get advisories",
 		},
@@ -443,18 +434,11 @@
 			vulnsrctest.TestGet(t, vs, vulnsrctest.TestGetArgs{
 				Fixtures:   tt.fixtures,
 				WantValues: tt.want,
-<<<<<<< HEAD
-				Release:    tt.args.osVer,
-				PkgName:    tt.args.pkgName,
-				Arch:       tt.args.arch,
-				WantErr:    tt.wantErr,
-=======
 				GetParams: db.GetParams{
 					Release: tt.args.osVer,
 					PkgName: tt.args.pkgName,
 				},
 				WantErr: tt.wantErr,
->>>>>>> a897efc9
 			})
 		})
 	}
