package utils

import (
	"time"

	"github.com/briandowns/spinner"
<<<<<<< HEAD
	"github.com/cheggaaa/pb/v3"
=======
	pb "github.com/cheggaaa/pb/v3"
>>>>>>> 729fb118
)

var (
	Quiet = false
)

type Spinner struct {
	client *spinner.Spinner
}

func NewSpinner(suffix string) *Spinner {
	if Quiet {
		return &Spinner{}
	}
	s := spinner.New(spinner.CharSets[36], 100*time.Millisecond)
	s.Suffix = suffix
	return &Spinner{client: s}
}

func (s *Spinner) Start() {
	if s.client == nil {
		return
	}
	s.client.Start()
}
func (s *Spinner) Stop() {
	if s.client == nil {
		return
	}
	s.client.Stop()
}

// TODO: Expose an interface for progressbar
type ProgressBar struct {
	client *pb.ProgressBar
}

func NewProgressBar(total int) *ProgressBar {
	if Quiet {
		return &ProgressBar{}
	}
	bar := pb.StartNew(total)
	return &ProgressBar{client: bar}
}

func (p *ProgressBar) Increment() {
	if p.client == nil {
		return
	}
	p.client.Increment()
}
func (p *ProgressBar) Finish() {
	if p.client == nil {
		return
	}
	p.client.Finish()
}<|MERGE_RESOLUTION|>--- conflicted
+++ resolved
@@ -4,11 +4,7 @@
 	"time"
 
 	"github.com/briandowns/spinner"
-<<<<<<< HEAD
-	"github.com/cheggaaa/pb/v3"
-=======
 	pb "github.com/cheggaaa/pb/v3"
->>>>>>> 729fb118
 )
 
 var (
