package vulnsrctest

import (
	"sort"
	"testing"

	"github.com/stretchr/testify/assert"
	"github.com/stretchr/testify/require"

	"github.com/aquasecurity/trivy-db/pkg/db"
	"github.com/aquasecurity/trivy-db/pkg/dbtest"
	"github.com/aquasecurity/trivy-db/pkg/types"
)

type Updater interface {
	Update(dir string) (err error)
}

type WantValues struct {
	Key   []string
	Value any
}

type TestUpdateArgs struct {
	Dir        string
	WantValues []WantValues
	WantErr    string
	NoBuckets  [][]string
}

func TestUpdate(t *testing.T, vulnsrc Updater, args TestUpdateArgs) {
	t.Helper()

	tempDir := t.TempDir()
	dbPath := db.Path(tempDir)

	err := db.Init(tempDir)
	require.NoError(t, err)
	defer db.Close()

	err = vulnsrc.Update(args.Dir)
	if args.WantErr != "" {
		require.Error(t, err)
		assert.Contains(t, err.Error(), args.WantErr)
		return
	}

	require.NoError(t, err)
	require.NoError(t, db.Close()) // Need to close before dbtest.JSONEq is called
	for _, want := range args.WantValues {
		dbtest.JSONEq(t, dbPath, want.Key, want.Value, want.Key)
	}

	for _, noBucket := range args.NoBuckets {
		dbtest.NoBucket(t, dbPath, noBucket, noBucket)
	}
}

type TestGetArgs struct {
	Fixtures   []string
	WantValues []types.Advisory
	GetParams  db.GetParams
	WantErr    string
	Arch       string
}

func TestGet(t *testing.T, vulnsrc db.TrioGetter, args TestGetArgs) {
	t.Helper()

	_ = dbtest.InitDB(t, args.Fixtures)
	defer db.Close()

<<<<<<< HEAD
	got, err := vulnsrc.Get(args.Release, args.PkgName, args.Arch)
=======
	got, err := vulnsrc.Get(args.GetParams)
>>>>>>> a897efc9

	if args.WantErr != "" {
		require.Error(t, err)
		assert.Contains(t, err.Error(), args.WantErr)
		return
	}

	sort.Slice(got, func(i, j int) bool {
		return got[i].VulnerabilityID < got[j].VulnerabilityID
	})

	require.NoError(t, err)
	assert.Equal(t, args.WantValues, got)
}<|MERGE_RESOLUTION|>--- conflicted
+++ resolved
@@ -61,20 +61,15 @@
 	WantValues []types.Advisory
 	GetParams  db.GetParams
 	WantErr    string
-	Arch       string
 }
 
-func TestGet(t *testing.T, vulnsrc db.TrioGetter, args TestGetArgs) {
+func TestGet(t *testing.T, vulnsrc db.Getter, args TestGetArgs) {
 	t.Helper()
 
 	_ = dbtest.InitDB(t, args.Fixtures)
 	defer db.Close()
 
-<<<<<<< HEAD
-	got, err := vulnsrc.Get(args.Release, args.PkgName, args.Arch)
-=======
 	got, err := vulnsrc.Get(args.GetParams)
->>>>>>> a897efc9
 
 	if args.WantErr != "" {
 		require.Error(t, err)
